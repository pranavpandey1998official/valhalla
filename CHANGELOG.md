--- conflicted
+++ resolved
@@ -177,11 +177,8 @@
    * ADDED: One shot mode to valhalla_service so you can run a single request of any type without starting a server [#2624](https://github.com/valhalla/valhalla/pull/2624)
    * ADDED: Adds text instructions to OSRM output [#2625](https://github.com/valhalla/valhalla/pull/2625)
    * ADDED: Adds support for alternate routes [#2626](https://github.com/valhalla/valhalla/pull/2626)
-<<<<<<< HEAD
+   * ADDED: Add support of input file for one-shot mode of valhalla_service [#2648](https://github.com/valhalla/valhalla/pull/2648)
    * ADDED: Linear reference support to locate api [#2645](https://github.com/valhalla/valhalla/pull/2645)
-=======
-   * ADDED: add support of input file for one-shot mode of valhalla_service [#2648](https://github.com/valhalla/valhalla/pull/2648)
->>>>>>> 2058a9f6
 
 ## Release Date: 2019-11-21 Valhalla 3.0.9
 * **Bug Fix**
