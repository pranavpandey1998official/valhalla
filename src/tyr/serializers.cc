--- conflicted
+++ resolved
@@ -140,15 +140,11 @@
 }
 
 void serializeIncidentProperties(rapidjson::Writer<rapidjson::StringBuffer>& writer,
-                                 const valhalla::incidents::Metadata& incident_metadata,
+                                 const valhalla::IncidentsTile::Metadata& incident_metadata,
                                  const int begin_shape_index,
                                  const int end_shape_index,
                                  const std::string& road_class,
                                  const std::string& key_prefix) {
-<<<<<<< HEAD
-  const valhalla::IncidentsTile::Metadata& meta = incident.metadata();
-=======
->>>>>>> 933c2fdf
   writer.Key(key_prefix + "id");
   writer.Int64(incident_metadata.id());
   {
