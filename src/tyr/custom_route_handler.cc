--- conflicted
+++ resolved
@@ -32,7 +32,6 @@
     "trip":
 {
     "status": 0,
-<<<<<<< HEAD
     "locations": [
        {
         "longitude": -76.4791,
@@ -45,10 +44,7 @@
         "stopType": 0
        }
      ],
-=======
     "units": "kilometers"
-    "locations": [ ],
->>>>>>> 1c0a76a5
     "summary":
 {
     "distance": 4973,
@@ -126,10 +122,9 @@
 
     auto loc = json::map({});
 
-<<<<<<< HEAD
     loc->emplace("stopType", static_cast<uint64_t>(location.stop_type()));
-    loc->emplace("latitude", (long double)(location.ll().lat()));
-    loc->emplace("longitude",(long double)(location.ll().lng()));
+    loc->emplace("latitude", static_cast<long double>(location.ll().lat()));
+    loc->emplace("longitude",static_cast<long double>(location.ll().lng()));
     if (!location.name().empty())
       loc->emplace("name",location.name());
     if (!location.street().empty())
@@ -145,19 +140,6 @@
     if (location.has_heading())
       loc->emplace("heading",static_cast<uint64_t>(location.heading()));
 
-=======
-    //loc->emplace("type", location.type());
-    loc->emplace("latitude",  static_cast<long double>(location.ll().lat()));
-    loc->emplace("longitude", static_cast<long double>(location.ll().lng()));
-    loc->emplace("name",location.name());
-    loc->emplace("phone",location.phone());
-    loc->emplace("street",location.street());
-    loc->emplace("city",location.city());
-    loc->emplace("state",location.state());
-    loc->emplace("postalCode",location.postal_code());
-    loc->emplace("country",location.country());
-    // loc->emplace("url",location.url());
->>>>>>> 1c0a76a5
     //loc->emplace("sideOfStreet",location.side_of_street());
 
     locations->emplace_back(loc);
