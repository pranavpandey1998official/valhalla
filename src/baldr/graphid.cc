--- conflicted
+++ resolved
@@ -3,19 +3,6 @@
 #include "baldr/graphid.h"
 #include "baldr/graphconstants.h"
 
-<<<<<<< HEAD
-using namespace valhalla::baldr;
-
-namespace {
-
-// 46 bits are used for the non-spare part of a graph Id. Fill all of them.
-// If we ever change the size of GraphId fields this will also need to change.
-constexpr uint64_t kInvalidId = 0x3ffffffffff;
-
-}
-
-=======
->>>>>>> e7b97048
 namespace valhalla {
 namespace baldr {
 
