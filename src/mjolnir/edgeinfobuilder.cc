--- conflicted
+++ resolved
@@ -13,23 +13,12 @@
 
 // Set the OSM way Id.
 void EdgeInfoBuilder::set_wayid(const uint64_t wayid) {
-<<<<<<< HEAD
-  // mask off the first 32bits
-  ei_.wayid_ = wayid & 0xFFFFFFFF;
-  ei_.has_extended_wayid = false;
-  // if that turned out to be not enough precision we keep the upper bits separately
-  if (ei_.wayid_ != wayid) {
-    ei_.has_extended_wayid = true;
-    extended_wayid_ = (wayid >> 32) & 0xFFFFFFFF;
-  }
-=======
   // mask off the various parts of the id into their respective spots
   ei_.wayid_ = wayid & 0xFFFFFFFF;
   ei_.wayid0_ = (wayid >> 32) & 0xFF;
   ei_.wayid1_ = (wayid >> 40) & 0xFF;
   extended_wayid_ = (wayid >> 48) & 0xFFFF;
   ei_.has_extended_wayid_ = extended_wayid_ > 0;
->>>>>>> 8f74b540
 }
 
 // Set the mean elevation.
@@ -95,11 +84,7 @@
   std::size_t size = sizeof(EdgeInfo::EdgeInfoInner);
   size += (name_info_list_.size() * sizeof(NameInfo));
   size += (encoded_shape_.size() * sizeof(std::string::value_type));
-<<<<<<< HEAD
-  size += ei_.has_extended_wayid * sizeof(extended_wayid_);
-=======
   size += ei_.has_extended_wayid_ * sizeof(extended_wayid_);
->>>>>>> 8f74b540
   return size;
 }
 
@@ -139,13 +124,8 @@
   os.write(reinterpret_cast<const char*>(eib.name_info_list_.data()),
            (name_count * sizeof(NameInfo)));
   os << eib.encoded_shape_;
-<<<<<<< HEAD
-  if (ei.has_extended_wayid) {
-    os.write(reinterpret_cast<const char*>(&eib.extended_wayid_), sizeof(uint32_t));
-=======
   if (ei.has_extended_wayid_) {
     os.write(reinterpret_cast<const char*>(&eib.extended_wayid_), sizeof(eib.extended_wayid_));
->>>>>>> 8f74b540
   }
 
   // Pad to a 4 byte boundary
