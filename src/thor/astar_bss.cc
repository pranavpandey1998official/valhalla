#include "thor/astar_bss.h"
#include "baldr/datetime.h"
#include "midgard/logging.h"
#include <algorithm>
#include <iostream> // TODO remove if not needed
#include <map>

using namespace valhalla::baldr;
using namespace valhalla::sif;

// TODO: make a class that extends std::exception, with messages and
// error codes and return the appropriate error codes

namespace {

static TravelMode get_other_travel_mode(const TravelMode current_mode) {
  static const auto bss_modes =
      std::vector<TravelMode>{TravelMode::kPedestrian, TravelMode::kBicycle};
  return bss_modes[static_cast<size_t>(current_mode == TravelMode::kPedestrian)];
}
} // namespace

namespace valhalla {
namespace thor {

constexpr uint64_t kInitialEdgeLabelCount = 500000;

// Number of iterations to allow with no convergence to the destination
constexpr uint32_t kMaxIterationsWithoutConvergence = 200000;

// Default constructor
AStarBSSAlgorithm::AStarBSSAlgorithm()
    : PathAlgorithm(), max_label_count_(std::numeric_limits<uint32_t>::max()),
      mode_(TravelMode::kDrive), travel_type_(0) {
}

// Destructor
AStarBSSAlgorithm::~AStarBSSAlgorithm() {
  Clear();
}

// Clear the temporary information generated during path construction.
void AStarBSSAlgorithm::Clear() {
  // Clear the edge labels and destination list. Reset the adjacency list
  // and clear edge status.
  edgelabels_.clear();
  destinations_.clear();
  adjacencylist_.clear();
  pedestrian_edgestatus_.clear();
  bicycle_edgestatus_.clear();

  // Set the ferry flag to false
  has_ferry_ = false;
}

// Initialize prior to finding best path
void AStarBSSAlgorithm::Init(const midgard::PointLL& origll, const midgard::PointLL& destll) {
  LOG_TRACE("Orig LL = " + std::to_string(origll.lat()) + "," + std::to_string(origll.lng()));
  LOG_TRACE("Dest LL = " + std::to_string(destll.lat()) + "," + std::to_string(destll.lng()));

  // Set the destination and cost factor in the A* heuristic
  // In order to maintain the underestimation, we chose the min value of those two factors
  // At the same time, we also want to get the factors as large as possible to optimize the
  // performance
  // TODO: Any better idea to normalize the A* heuristic cost?
  auto common_astar_cost =
      std::min(pedestrian_costing_->AStarCostFactor(), bicycle_costing_->AStarCostFactor());

  pedestrian_astarheuristic_.Init(destll, common_astar_cost);
  bicycle_astarheuristic_.Init(destll, common_astar_cost);

  // Get the initial cost based on A* heuristic from origin
  float mincost =
      std::min(bicycle_astarheuristic_.Get(origll), pedestrian_astarheuristic_.Get(origll));

  // Reserve size for edge labels - do this here rather than in constructor so
  // to limit how much extra memory is used for persistent objects.
  // TODO - reserve based on estimate based on distance and route type.
  edgelabels_.reserve(kInitialEdgeLabelCount);

  // Set up lambda to get sort costs
  const auto edgecost = [this](const uint32_t label) { return edgelabels_[label].sortcost(); };

  // Construct adjacency list, clear edge status.
  // Set bucket size and cost range based on DynamicCost.
  uint32_t bucketsize = std::max(pedestrian_costing_->UnitSize(), bicycle_costing_->UnitSize());
  float range = kBucketCount * bucketsize;
<<<<<<< HEAD
  adjacencylist_.reuse(mincost, range, bucketsize, edgecost);
=======
  adjacencylist_ =
      std::make_shared<DoubleBucketQueue<EdgeLabel>>(mincost, range, bucketsize, edgelabels_);
>>>>>>> a43fb814
  pedestrian_edgestatus_.clear();
  bicycle_edgestatus_.clear();
}

// Expand from the node along the forward search path. Immediately expands
// from the end node of any transition edge (so no transition edges are added
// to the adjacency list or EdgeLabel list). Does not expand transition
// edges if from_transition is false.
void AStarBSSAlgorithm::ExpandForward(GraphReader& graphreader,
                                      const GraphId& node,
                                      const EdgeLabel& pred,
                                      const uint32_t pred_idx,
                                      const bool from_transition,
                                      const bool from_bss,
                                      const sif::TravelMode mode,
                                      const valhalla::Location& destination,
                                      std::pair<int32_t, float>& best_path) {
  const auto& current_costing =
      (mode == TravelMode::kPedestrian ? pedestrian_costing_ : bicycle_costing_);
  const auto& current_heuristic =
      (mode == TravelMode::kPedestrian ? pedestrian_astarheuristic_ : bicycle_astarheuristic_);

  // Get the tile and the node info. Skip if tile is null (can happen
  // with regional data sets) or if no access at the node.
  graph_tile_ptr tile = graphreader.GetGraphTile(node);
  if (tile == nullptr) {
    return;
  }
  const NodeInfo* nodeinfo = tile->node(node);
  if (!current_costing->Allowed(nodeinfo)) {
    return;
  }

  // Expand from end node.
  uint32_t shortcuts = 0;
  uint32_t max_shortcut_length = static_cast<uint32_t>(pred.distance() * 0.5f);
  GraphId edgeid(node.tileid(), node.level(), nodeinfo->edge_index());

  EdgeStatusInfo* current_es =
      (mode == TravelMode::kPedestrian ? pedestrian_edgestatus_ : bicycle_edgestatus_)
          .GetPtr(edgeid, tile);
  const DirectedEdge* directededge = tile->directededge(nodeinfo->edge_index());

  for (uint32_t i = 0; i < nodeinfo->edge_count(); ++i, ++directededge, ++edgeid, ++current_es) {
    // Use regular edges while still expanding on the next level since we can still
    // transition down to that level. If using a shortcut, set the shortcuts mask.
    // Skip if this is a regular edge superseded by a shortcut.
    if (directededge->is_shortcut()) {
      if (pred.distance() < 10000.0f || directededge->length() > max_shortcut_length) {
        continue;
      }
      shortcuts |= directededge->shortcut();
    } else if (shortcuts & directededge->superseded()) {
      continue;
    }

    // Skip this edge if permanently labeled (best path already found to this
    // directed edge), if no access is allowed to this edge (based on costing method),
    // or if a complex restriction exists.
    int has_time_restrictions = -1;
    if (current_es->set() == EdgeSet::kPermanent ||
        !current_costing->Allowed(directededge, pred, tile, edgeid, 0, 0, has_time_restrictions) ||
        current_costing->Restricted(directededge, pred, edgelabels_, tile, edgeid, true)) {
      continue;
    }

    auto edge_cost = current_costing->EdgeCost(directededge, tile);
    Cost normalized_edge_cost = {edge_cost.cost * current_costing->GetModeFactor(), edge_cost.secs};
    auto transition_cost = current_costing->TransitionCost(directededge, nodeinfo, pred);

    // Compute the cost to the end of this edge
    Cost newcost = pred.cost() + normalized_edge_cost + transition_cost;

    // If this edge is a destination, subtract the partial/remainder cost
    // (cost from the dest. location to the end of the edge).
    auto p = mode != TravelMode::kPedestrian ? destinations_.end() : destinations_.find(edgeid);
    if (p != destinations_.end()) {
      // Subtract partial cost and time
      newcost -= p->second;

      // Find the destination edge and update cost to include the edge score.
      // Note - with high edge scores the convergence test fails some routes
      // so reduce the edge score.
      for (const auto& destination_edge : destination.path_edges()) {
        if (destination_edge.graph_id() == edgeid) {
          newcost.cost += destination_edge.distance();
        }
      }
      newcost.cost = std::max(0.0f, newcost.cost);

      // Mark this as the best connection if that applies. This allows
      // a path to be formed even if the convergence test fails (can
      // happen with large edge scores)
      if (best_path.first == -1 || newcost.cost < best_path.second) {
        best_path.first =
            (current_es->set() == EdgeSet::kTemporary) ? current_es->index() : edgelabels_.size();
        best_path.second = newcost.cost;
      }
    }

    // Check if edge is temporarily labeled and this path has less cost. If
    // less cost the predecessor is updated and the sort cost is decremented
    // by the difference in real cost (A* heuristic doesn't change)
    if (current_es->set() == EdgeSet::kTemporary) {
      EdgeLabel& lab = edgelabels_[current_es->index()];
      if (newcost.cost < lab.cost().cost) {
        float newsortcost = lab.sortcost() - (lab.cost().cost - newcost.cost);
        adjacencylist_.decrease(current_es->index(), newsortcost);
        lab.Update(pred_idx, newcost, newsortcost, transition_cost, has_time_restrictions);
      }
      continue;
    }

    // If this is a destination edge the A* heuristic is 0. Otherwise the
    // sort cost (with A* heuristic) is found using the lat,lng at the
    // end node of the directed edge.
    float dist = 0.0f;
    float sortcost = newcost.cost;

    if (p == destinations_.end()) {
      graph_tile_ptr t2 =
          directededge->leaves_tile() ? graphreader.GetGraphTile(directededge->endnode()) : tile;
      if (t2 == nullptr) {
        continue;
      }
      sortcost += current_heuristic.Get(t2->get_node_ll(directededge->endnode()), dist);
    }

    // Add to the adjacency list and edge labels.
    uint32_t idx = edgelabels_.size();
    edgelabels_.emplace_back(pred_idx, edgeid, directededge, newcost, sortcost, dist, mode, 0,
                             transition_cost);
    *current_es = {EdgeSet::kTemporary, idx};
    adjacencylist_.add(idx);
  }

  if (!from_bss && nodeinfo->type() == NodeType::kBikeShare) {
    auto other_mode = get_other_travel_mode(pred.mode());
    auto from_bss = true;
    ExpandForward(graphreader, node, pred, pred_idx, from_transition, from_bss, other_mode,
                  destination, best_path);
  }
  // Handle transitions - expand from the end node of each transition
  if (!from_transition && nodeinfo->transition_count() > 0) {
    const NodeTransition* trans = tile->transition(nodeinfo->transition_index());
    for (uint32_t i = 0; i < nodeinfo->transition_count(); ++i, ++trans) {
      ExpandForward(graphreader, trans->endnode(), pred, pred_idx, true, from_bss, mode, destination,
                    best_path);
    }
  }
}

// Calculate best path. This method is single mode, not time-dependent.
std::vector<std::vector<PathInfo>>
AStarBSSAlgorithm::GetBestPath(valhalla::Location& origin,
                               valhalla::Location& destination,
                               GraphReader& graphreader,
                               const sif::mode_costing_t& mode_costing,
                               const TravelMode mode,
                               const Options& /*options*/) {
  // Set the mode and costing
  mode_ = mode;
  pedestrian_costing_ = mode_costing[static_cast<uint32_t>(TravelMode::kPedestrian)];
  bicycle_costing_ = mode_costing[static_cast<uint32_t>(TravelMode::kBicycle)];
  travel_type_ = pedestrian_costing_->travel_type();

  // Initialize - create adjacency list, edgestatus support, A*, etc.
  // Note: because we can correlate to more than one place for a given PathLocation
  // using edges.front here means we are only setting the heuristics to one of them
  // alternate paths using the other correlated points to may be harder to find
  midgard::PointLL origin_new(origin.path_edges(0).ll().lng(), origin.path_edges(0).ll().lat());
  midgard::PointLL destination_new(destination.path_edges(0).ll().lng(),
                                   destination.path_edges(0).ll().lat());
  Init(origin_new, destination_new);
  float mindist = pedestrian_astarheuristic_.GetDistance(origin_new);

  // Initialize the origin and destination locations. Initialize the
  // destination first in case the origin edge includes a destination edge.
  uint32_t density = SetDestination(graphreader, destination);
  SetOrigin(graphreader, origin, destination);

  // Find shortest path
  uint32_t nc = 0; // Count of iterations with no convergence
                   // towards destination
  std::pair<int32_t, float> best_path = std::make_pair(-1, 0.0f);
  size_t total_labels = 0;
  while (true) {
    // Allow this process to be aborted
    size_t current_labels = edgelabels_.size();
    if (interrupt &&
        total_labels / kInterruptIterationsInterval < current_labels / kInterruptIterationsInterval) {
      (*interrupt)();
    }
    total_labels = current_labels;

    // Abort if max label count is exceeded
    if (total_labels > max_label_count_) {
      return {};
    }

    // Get next element from adjacency list. Check that it is valid. An
    // invalid label indicates there are no edges that can be expanded.
    const uint32_t predindex = adjacencylist_.pop();
    if (predindex == kInvalidLabel) {
      LOG_ERROR("Route failed after iterations = " + std::to_string(edgelabels_.size()));
      return {};
    }

    // Copy the EdgeLabel for use in costing. Check if this is a destination
    // edge and potentially complete the path.
    EdgeLabel pred = edgelabels_[predindex];

    graph_tile_ptr tile = graphreader.GetGraphTile(pred.endnode());
    auto ll = tile->get_node_ll(pred.endnode());

    if (destinations_.find(pred.edgeid()) != destinations_.end() &&
        pred.mode() == TravelMode::kPedestrian) {
      // Check if a trivial path. Skip if no predecessor and not
      // trivial (cannot reach destination along this one edge).
      if (pred.predecessor() == kInvalidLabel) {
        if (IsTrivial(pred.edgeid(), origin, destination)) {
          return {FormPath(graphreader, predindex)};
        }
      } else {
        return {FormPath(graphreader, predindex)};
      }
    }

    // Mark the edge as permanently labeled. Do not do this for an origin
    // edge (this will allow loops/around the block cases)
    if (!pred.origin() && pred.mode() == TravelMode::kPedestrian) {
      pedestrian_edgestatus_.Update(pred.edgeid(), EdgeSet::kPermanent);
    }

    if (!pred.origin() && pred.mode() == TravelMode::kBicycle) {
      bicycle_edgestatus_.Update(pred.edgeid(), EdgeSet::kPermanent);
    }

    // Check that distance is converging towards the destination. Return route
    // failure if no convergence for TODO iterations
    float dist2dest = pred.distance();
    if (dist2dest < mindist) {
      mindist = dist2dest;
      nc = 0;
    } else if (nc++ > kMaxIterationsWithoutConvergence) {
      if (best_path.first >= 0) {
        return {FormPath(graphreader, best_path.first)};
      } else {
        LOG_ERROR("No convergence to destination after = " + std::to_string(edgelabels_.size()));
        return {};
      }
    }

    // Expand forward from the end node of the predecessor edge.
    ExpandForward(graphreader, pred.endnode(), pred, predindex, false, false, pred.mode(),
                  destination, best_path);
  }
  return {}; // Should never get here
}

// Add an edge at the origin to the adjacency list
void AStarBSSAlgorithm::SetOrigin(GraphReader& graphreader,
                                  valhalla::Location& origin,
                                  const valhalla::Location& destination) {

  // Only skip inbound edges if we have other options
  bool has_other_edges = false;
  std::for_each(origin.path_edges().begin(), origin.path_edges().end(),
                [&has_other_edges](const valhalla::Location::PathEdge& e) {
                  has_other_edges = has_other_edges || !e.end_node();
                });

  // Check if the origin edge matches a destination edge at the node.
  auto trivial_at_node = [this, &destination](const valhalla::Location::PathEdge& edge) {
    auto p = destinations_.find(edge.graph_id());
    if (p != destinations_.end()) {
      for (const auto& destination_edge : destination.path_edges()) {
        if (destination_edge.graph_id() == edge.graph_id()) {
          return true;
        }
      }
    }
    return false;
  };

  // Iterate through edges and add to adjacency list
  const NodeInfo* nodeinfo = nullptr;
  const NodeInfo* closest_ni = nullptr;
  for (const auto& edge : origin.path_edges()) {
    // If origin is at a node - skip any inbound edge (dist = 1) unless the
    // destination is also at the same end node (trivial path).
    if (has_other_edges && edge.end_node() && !trivial_at_node(edge)) {
      continue;
    }

    // Disallow any user avoid edges if the avoid location is ahead of the origin along the edge
    GraphId edgeid(edge.graph_id());
    if (pedestrian_costing_->AvoidAsOriginEdge(edgeid, edge.percent_along())) {
      continue;
    }

    // Get the directed edge
    graph_tile_ptr tile = graphreader.GetGraphTile(edgeid);
    const DirectedEdge* directededge = tile->directededge(edgeid);

    // Get the tile at the end node. Skip if tile not found as we won't be
    // able to expand from this origin edge.
    graph_tile_ptr endtile = graphreader.GetGraphTile(directededge->endnode());
    if (endtile == nullptr) {
      continue;
    }

    // Get cost
    nodeinfo = endtile->node(directededge->endnode());
    Cost cost = pedestrian_costing_->EdgeCost(directededge, tile) * (1.0f - edge.percent_along());
    float dist =
        pedestrian_astarheuristic_.GetDistance(endtile->get_node_ll(directededge->endnode()));

    // We need to penalize this location based on its score (distance in meters from input)
    // We assume the slowest speed you could travel to cover that distance to start/end the route
    // TODO: assumes 1m/s which is a maximum penalty this could vary per costing model
    // Perhaps need to adjust score?
    cost.cost += edge.distance();

    // If this edge is a destination, subtract the partial/remainder cost
    // (cost from the dest. location to the end of the edge) if the
    // destination is in a forward direction along the edge. Add back in
    // the edge score/penalty to account for destination edges farther from
    // the input location lat,lon.
    auto p = destinations_.find(edgeid);
    if (p != destinations_.end()) {
      if (IsTrivial(edgeid, origin, destination)) {
        // Find the destination edge and update cost.
        for (const auto& destination_edge : destination.path_edges()) {
          if (destination_edge.graph_id() == edgeid) {
            // a trivial route passes along a single edge, meaning that the
            // destination point must be on this edge, and so the distance
            // remaining must be zero.
            GraphId id(destination_edge.graph_id());
            const DirectedEdge* dest_diredge = tile->directededge(id);
            Cost dest_cost = pedestrian_costing_->EdgeCost(dest_diredge, tile) *
                             (1.0f - destination_edge.percent_along());
            cost.secs -= p->second.secs;
            cost.cost -= dest_cost.cost;
            cost.cost += destination_edge.distance();
            cost.cost = std::max(0.0f, cost.cost);
            dist = 0.0;
          }
        }
      }
    }

    // Store the closest node info
    if (closest_ni == nullptr) {
      closest_ni = nodeinfo;
    }

    // Compute sortcost
    float sortcost = cost.cost + pedestrian_astarheuristic_.Get(dist);

    // Add EdgeLabel to the adjacency list (but do not set its status).
    // Set the predecessor edge index to invalid to indicate the origin
    // of the path.
    uint32_t d = static_cast<uint32_t>(directededge->length() * (1.0f - edge.percent_along()));
    EdgeLabel edge_label(kInvalidLabel, edgeid, directededge, cost, sortcost, dist,
                         TravelMode::kPedestrian, d, Cost{});
    // Set the origin flag
    edge_label.set_origin();

    // Add EdgeLabel to the adjacency list
    uint32_t idx = edgelabels_.size();
    edgelabels_.push_back(std::move(edge_label));
    adjacencylist_.add(idx);

    // DO NOT SET EdgeStatus - it messes up trivial paths with oneways
  }

  // Set the origin timezone
  if (closest_ni != nullptr && origin.has_date_time() && origin.date_time() == "current") {
    origin.set_date_time(
        DateTime::iso_date_time(DateTime::get_tz_db().from_index(closest_ni->timezone())));
  }
}

// Add a destination edge
uint32_t AStarBSSAlgorithm::SetDestination(GraphReader& graphreader, const valhalla::Location& dest) {

  // Only skip outbound edges if we have other options
  bool has_other_edges = false;
  std::for_each(dest.path_edges().begin(), dest.path_edges().end(),
                [&has_other_edges](const valhalla::Location::PathEdge& e) {
                  has_other_edges = has_other_edges || !e.begin_node();
                });

  // For each edge
  uint32_t density = 0;
  for (const auto& edge : dest.path_edges()) {
    // If destination is at a node skip any outbound edges
    if (has_other_edges && edge.begin_node()) {
      continue;
    }

    // Disallow any user avoided edges if the avoid location is behind the destination along the edge
    GraphId edgeid(edge.graph_id());
    if (pedestrian_costing_->AvoidAsDestinationEdge(edgeid, edge.percent_along())) {
      continue;
    }

    // Keep the cost to traverse the partial distance for the remainder of the edge. This cost
    // is subtracted from the total cost up to the end of the destination edge.
    auto tile = graphreader.GetGraphTile(edgeid);
    assert(tile);
    const DirectedEdge* directededge = tile->directededge(edgeid);
    auto* endonode = tile->node(directededge->endnode());
    GraphId startnode =
        tile->directededge(endonode->edge_index() + directededge->opp_index())->endnode();

    destinations_[edge.graph_id()] =
        pedestrian_costing_->EdgeCost(directededge, tile) * (1.0f - edge.percent_along());

    // Edge score (penalty) is handled within GetPath. Do not add score here.

    // Get the tile relative density
    density = tile->header()->density();
  }
  return density;
}

// Form the path from the adjacency list.
std::vector<PathInfo> AStarBSSAlgorithm::FormPath(baldr::GraphReader& graphreader,
                                                  const uint32_t dest) {
  // Metrics to track
  LOG_DEBUG("path_cost::" + std::to_string(edgelabels_[dest].cost().cost));
  LOG_DEBUG("path_iterations::" + std::to_string(edgelabels_.size()));

  // Work backwards from the destination
  std::vector<PathInfo> path;
  TravelMode old = TravelMode::kPedestrian;
  int mode_change_count = 0;

  for (auto edgelabel_index = dest; edgelabel_index != kInvalidLabel;
       edgelabel_index = edgelabels_[edgelabel_index].predecessor()) {
    const EdgeLabel& edgelabel = edgelabels_[edgelabel_index];
    path.emplace_back(edgelabel.mode(), edgelabel.cost(), edgelabel.edgeid(), 0,
                      edgelabel.restriction_idx(), edgelabel.transition_cost());

    graph_tile_ptr tile = graphreader.GetGraphTile(edgelabel.edgeid());
    const DirectedEdge* directededge = tile->directededge(edgelabel.edgeid());
    auto ll = tile->get_node_ll(directededge->endnode());

    // Check if this is a ferry
    if (edgelabel.use() == Use::kFerry) {
      has_ferry_ = true;
    }

    if (edgelabel.mode() != old) {
      old = edgelabel.mode();
      mode_change_count++;
    }
  }
  assert(mode_change_count == 0 || mode_change_count == 2);

  // Reverse the list and return
  std::reverse(path.begin(), path.end());
  return path;
}

} // namespace thor
} // namespace valhalla<|MERGE_RESOLUTION|>--- conflicted
+++ resolved
@@ -78,19 +78,11 @@
   // TODO - reserve based on estimate based on distance and route type.
   edgelabels_.reserve(kInitialEdgeLabelCount);
 
-  // Set up lambda to get sort costs
-  const auto edgecost = [this](const uint32_t label) { return edgelabels_[label].sortcost(); };
-
   // Construct adjacency list, clear edge status.
   // Set bucket size and cost range based on DynamicCost.
   uint32_t bucketsize = std::max(pedestrian_costing_->UnitSize(), bicycle_costing_->UnitSize());
   float range = kBucketCount * bucketsize;
-<<<<<<< HEAD
-  adjacencylist_.reuse(mincost, range, bucketsize, edgecost);
-=======
-  adjacencylist_ =
-      std::make_shared<DoubleBucketQueue<EdgeLabel>>(mincost, range, bucketsize, edgelabels_);
->>>>>>> a43fb814
+  adjacencylist_.reuse(mincost, range, bucketsize, &edgelabels_);
   pedestrian_edgestatus_.clear();
   bicycle_edgestatus_.clear();
 }
