#include "thor/bidirectional_astar.h"
#include "baldr/datetime.h"
#include "baldr/directededge.h"
#include "baldr/graphid.h"
#include "midgard/encoded.h"
#include "midgard/logging.h"
#include "sif/edgelabel.h"
#include "thor/alternates.h"
#include <algorithm>
#include <map>

using namespace valhalla::midgard;
using namespace valhalla::baldr;
using namespace valhalla::sif;

namespace {

constexpr uint64_t kInitialEdgeLabelCountBD = 1000000;

// Threshold (seconds) to extend search once the first connection has been found.
// TODO - this is currently set based on some exceptional cases (e.g. routes taking
// the PA Turnpike which have very long edges). Using a metric based on maximum edge
// cost creates large performance drops - so perhaps some other metric can be found?
constexpr float kThresholdDelta = 420.0f;

} // namespace

namespace valhalla {
namespace thor {

// Default constructor
BidirectionalAStar::BidirectionalAStar() : PathAlgorithm() {
  threshold_ = 0;
  mode_ = TravelMode::kDrive;
  access_mode_ = kAutoAccess;
  travel_type_ = 0;
  cost_diff_ = 0.0f;
}

// Destructor
BidirectionalAStar::~BidirectionalAStar() {
}

// Clear the temporary information generated during path construction.
void BidirectionalAStar::Clear() {
  edgelabels_forward_.clear();
  edgelabels_reverse_.clear();
  adjacencylist_forward_.clear();
  adjacencylist_reverse_.clear();
  edgestatus_forward_.clear();
  edgestatus_reverse_.clear();

  // Set the ferry flag to false
  has_ferry_ = false;
}

// Initialize the A* heuristic and adjacency lists for both the forward
// and reverse search.
void BidirectionalAStar::Init(const PointLL& origll, const PointLL& destll) {
  // Initialize the A* heuristics
  float factor = costing_->AStarCostFactor();
  astarheuristic_forward_.Init(destll, factor);
  astarheuristic_reverse_.Init(origll, factor);

  // Reserve size for edge labels - do this here rather than in constructor so
  // to limit how much extra memory is used for persistent objects
  edgelabels_forward_.reserve(kInitialEdgeLabelCountBD);
  edgelabels_reverse_.reserve(kInitialEdgeLabelCountBD);

  // Construct adjacency list and initialize edge status lookup.
  // Set bucket size and cost range based on DynamicCost.
<<<<<<< HEAD
  const uint32_t bucketsize = costing_->UnitSize();
  const float range = kBucketCount * bucketsize;
  const float mincostf = astarheuristic_forward_.Get(origll);
  adjacencylist_forward_.reuse(mincostf, range, bucketsize, forward_edgecost);
  const float mincostr = astarheuristic_reverse_.Get(destll);
  adjacencylist_reverse_.reuse(mincostr, range, bucketsize, reverse_edgecost);
=======
  uint32_t bucketsize = costing_->UnitSize();
  float range = kBucketCount * bucketsize;
  float mincostf = astarheuristic_forward_.Get(origll);
  adjacencylist_forward_.reset(
      new DoubleBucketQueue<BDEdgeLabel>(mincostf, range, bucketsize, edgelabels_forward_));
  float mincostr = astarheuristic_reverse_.Get(destll);
  adjacencylist_reverse_.reset(
      new DoubleBucketQueue<BDEdgeLabel>(mincostr, range, bucketsize, edgelabels_reverse_));
>>>>>>> a43fb814
  edgestatus_forward_.clear();
  edgestatus_reverse_.clear();

  // Set the cost diff between forward and reverse searches (due to distance
  // approximator differences). This is used to "even" the forward and reverse
  // searches.
  cost_diff_ = mincostf - mincostr;

  // Initialize best connections as having none
  best_connections_ = {};

  // Set the cost threshold to the maximum float value. Once the initial connection is found
  // the threshold is set.
  threshold_ = std::numeric_limits<float>::max();

  // Support for hierarchy transitions
  hierarchy_limits_forward_ = costing_->GetHierarchyLimits();
  hierarchy_limits_reverse_ = costing_->GetHierarchyLimits();
}

// Returns true if function ended up adding an edge for expansion
bool BidirectionalAStar::ExpandForward(GraphReader& graphreader,
                                       const GraphId& node,
                                       BDEdgeLabel& pred,
                                       const uint32_t pred_idx,
                                       const TimeInfo& time_info,
                                       const bool invariant) {
  // Get the tile and the node info. Skip if tile is null (can happen
  // with regional data sets) or if no access at the node.
  graph_tile_ptr tile = graphreader.GetGraphTile(node);
  if (tile == nullptr) {
    return false;
  }
  const NodeInfo* nodeinfo = tile->node(node);

  // Keep track of superseded edges
  uint32_t shortcuts = 0;

  // Update the time information even if time is invariant to account for timezones
  auto seconds_offset = invariant ? 0.f : pred.cost().secs;
  auto offset_time = time_info.forward(seconds_offset, static_cast<int>(nodeinfo->timezone()));

  // If we encounter a node with an access restriction like a barrier we allow a uturn
  if (!costing_->Allowed(nodeinfo)) {
    const DirectedEdge* opp_edge;
    const GraphId opp_edge_id = graphreader.GetOpposingEdgeId(pred.edgeid(), opp_edge, tile);
    // Check if edge is null before using it (can happen with regional data sets)
    return opp_edge &&
           ExpandForwardInner(graphreader, pred, nodeinfo, pred_idx,
                              {opp_edge, opp_edge_id, edgestatus_forward_.GetPtr(opp_edge_id, tile)},
                              shortcuts, tile, offset_time);
  }

  bool disable_uturn = false;
  EdgeMetadata meta = EdgeMetadata::make(node, nodeinfo, tile, edgestatus_forward_);
  EdgeMetadata uturn_meta{};

  // Expand from end node in forward direction.
  for (uint32_t i = 0; i < nodeinfo->edge_count(); ++i, ++meta) {

    // Begin by checking if this is the opposing edge to pred.
    // If so, it means we are attempting a u-turn. In that case, lets wait with evaluating
    // this edge until last. If any other edges were emplaced, it means we should not
    // even try to evaluate a u-turn since u-turns should only happen for deadends
    uturn_meta = pred.opp_local_idx() == meta.edge->localedgeidx() ? meta : uturn_meta;

    // Expand but only if this isnt the uturn, we'll try that later if nothing else works out
    disable_uturn = (pred.opp_local_idx() != meta.edge->localedgeidx() &&
                     ExpandForwardInner(graphreader, pred, nodeinfo, pred_idx, meta, shortcuts, tile,
                                        offset_time)) ||
                    disable_uturn;
  }

  // Handle transitions - expand from the end node of each transition
  if (nodeinfo->transition_count() > 0) {
    const NodeTransition* trans = tile->transition(nodeinfo->transition_index());
    for (uint32_t i = 0; i < nodeinfo->transition_count(); ++i, ++trans) {
      // if this is a downward transition (ups are always allowed) AND we are no longer allowed OR
      // we cant get the tile at that level (local extracts could have this problem) THEN bail
      graph_tile_ptr trans_tile = nullptr;
      if ((!trans->up() && hierarchy_limits_forward_[trans->endnode().level()].StopExpanding()) ||
          !(trans_tile = graphreader.GetGraphTile(trans->endnode()))) {
        continue;
      }
      // setup for expansion at this level
      hierarchy_limits_forward_[node.level()].up_transition_count += trans->up();
      const auto* trans_node = trans_tile->node(trans->endnode());
      EdgeMetadata trans_meta =
          EdgeMetadata::make(trans->endnode(), trans_node, trans_tile, edgestatus_forward_);
      uint32_t trans_shortcuts = 0;
      // expand the edges from this node at this level
      for (uint32_t i = 0; i < trans_node->edge_count(); ++i, ++trans_meta) {
        disable_uturn = ExpandForwardInner(graphreader, pred, trans_node, pred_idx, trans_meta,
                                           trans_shortcuts, trans_tile, offset_time) ||
                        disable_uturn;
      }
    }
  }

  // Now, after having looked at all the edges, including edges on other levels,
  // we can say if this is a deadend or not, and if so, evaluate the uturn-edge (if it exists)
  if (!disable_uturn && uturn_meta) {
    // If we found no suitable edge to add, it means we're at a deadend
    // so lets go back and re-evaluate a potential u-turn
    pred.set_deadend(true);

    // TODO Is there a shortcut that supersedes our u-turn?
    // Decide if we should expand a shortcut or the non-shortcut edge...

    // Expand the uturn possiblity
    disable_uturn = ExpandForwardInner(graphreader, pred, nodeinfo, pred_idx, uturn_meta, shortcuts,
                                       tile, offset_time) ||
                    disable_uturn;
  }

  return disable_uturn;
}

// Runs in the inner loop of `ExpandForward`, essentially evaluating if
// the edge described in `meta` should be placed on the stack
// as well as doing just that.
//
// TODO: Merge this with ExpandReverseInner
//
// Returns false if uturns are allowed.
// Returns true if we will expand or have expanded from this edge. In that case we disallow uturns.
// Some edges we won't expand from, but we will still put them on the adjacency list in order to
// connect the forward and reverse paths. In that case we return false to allow uturns only if this
// edge is a not-thru edge that will be pruned.
//
inline bool BidirectionalAStar::ExpandForwardInner(GraphReader& graphreader,
                                                   const BDEdgeLabel& pred,
                                                   const NodeInfo* nodeinfo,
                                                   const uint32_t pred_idx,
                                                   const EdgeMetadata& meta,
                                                   uint32_t& shortcuts,
                                                   const graph_tile_ptr& tile,
                                                   const TimeInfo& time_info) {
  // Skip shortcut edges until we have stopped expanding on the next level. Use regular
  // edges while still expanding on the next level since we can still transition down to
  // that level. If using a shortcut, set the shortcuts mask. Skip if this is a regular
  // edge superseded by a shortcut.
  if (meta.edge->is_shortcut()) {
    if (hierarchy_limits_forward_[meta.edge_id.level() + 1].StopExpanding()) {
      shortcuts |= meta.edge->shortcut();
    } else {
      return false;
    }
  } else if (shortcuts & meta.edge->superseded()) {
    return false;
  }

  // Skip this edge if edge is permanently labeled (best path already found
  // to this directed edge), if no access is allowed (based on costing method),
  // or if a complex restriction prevents transition onto this edge.
  if (meta.edge_status->set() == EdgeSet::kPermanent) {
    return true; // This is an edge we _could_ have expanded, so return true
  }

  // Skip this edge if no access is allowed (based on costing method)
  // or if a complex restriction prevents transition onto this edge.
  // if its not time dependent set to 0 for Allowed and Restricted methods below
  const uint64_t localtime = time_info.valid ? time_info.local_time : 0;
  int restriction_idx = -1;

  if (!costing_->Allowed(meta.edge, pred, tile, meta.edge_id, localtime, time_info.timezone_index,
                         restriction_idx) ||
      costing_->Restricted(meta.edge, pred, edgelabels_forward_, tile, meta.edge_id, true,
                           &edgestatus_forward_, localtime, time_info.timezone_index)) {
    return false;
  }

  // Get cost. Separate out transition cost.
  Cost transition_cost = costing_->TransitionCost(meta.edge, nodeinfo, pred);
  Cost newcost =
      pred.cost() + transition_cost + costing_->EdgeCost(meta.edge, tile, time_info.second_of_week);

  // Check if edge is temporarily labeled and this path has less cost. If
  // less cost the predecessor is updated and the sort cost is decremented
  // by the difference in real cost (A* heuristic doesn't change)
  if (meta.edge_status->set() == EdgeSet::kTemporary) {
    BDEdgeLabel& lab = edgelabels_forward_[meta.edge_status->index()];
    if (newcost.cost < lab.cost().cost) {
      float newsortcost = lab.sortcost() - (lab.cost().cost - newcost.cost);
      adjacencylist_forward_.decrease(meta.edge_status->index(), newsortcost);
      lab.Update(pred_idx, newcost, newsortcost, transition_cost, restriction_idx);
    }
    // Returning true since this means we approved the edge
    return true;
  }

  // Get end node tile (skip if tile is not found) and opposing edge Id
  graph_tile_ptr t2 =
      meta.edge->leaves_tile() ? graphreader.GetGraphTile(meta.edge->endnode()) : tile;
  if (t2 == nullptr) {
    return false;
  }
  GraphId opp_edge_id = t2->GetOpposingEdgeId(meta.edge);

  // Find the sort cost (with A* heuristic) using the lat,lng at the
  // end node of the directed edge.
  float dist = 0.0f;
  float sortcost =
      newcost.cost + astarheuristic_forward_.Get(t2->get_node_ll(meta.edge->endnode()), dist);

  // Add edge label, add to the adjacency list and set edge status
  uint32_t idx = edgelabels_forward_.size();
  edgelabels_forward_.emplace_back(pred_idx, meta.edge_id, opp_edge_id, meta.edge, newcost, sortcost,
                                   dist, mode_, transition_cost,
                                   (pred.not_thru_pruning() || !meta.edge->not_thru()),
                                   restriction_idx);

  adjacencylist_forward_.add(idx);
  *meta.edge_status = {EdgeSet::kTemporary, idx};

  // setting this edge as reached
  if (expansion_callback_) {
    expansion_callback_(graphreader, "bidirectional_astar", meta.edge_id, "r", false);
  }

  // we've just added this edge to the queue, but we won't expand from it if it's a not-thru edge that
  // will be pruned. In that case we want to allow uturns.
  return !(pred.not_thru_pruning() && meta.edge->not_thru());
}

// Expand from a node in reverse direction.
//
// Returns true if function ended up adding an edge for expansion
bool BidirectionalAStar::ExpandReverse(GraphReader& graphreader,
                                       const GraphId& node,
                                       BDEdgeLabel& pred,
                                       const uint32_t pred_idx,
                                       const DirectedEdge* opp_pred_edge,
                                       const TimeInfo& time_info,
                                       const bool invariant) {
  // Get the tile and the node info. Skip if tile is null (can happen
  // with regional data sets) or if no access at the node.
  graph_tile_ptr tile = graphreader.GetGraphTile(node);
  if (tile == nullptr) {
    return false;
  }
  const NodeInfo* nodeinfo = tile->node(node);

  // Keep track of superseded edges
  uint32_t shortcuts = 0;

  // Update the time information even if time is invariant to account for timezones
  auto seconds_offset = invariant ? 0.f : pred.cost().secs;
  auto offset_time = time_info.reverse(seconds_offset, static_cast<int>(nodeinfo->timezone()));

  // If we encounter a node with an access restriction like a barrier we allow a uturn
  if (!costing_->Allowed(nodeinfo)) {
    const DirectedEdge* opp_edge;
    const GraphId opp_edge_id = graphreader.GetOpposingEdgeId(pred.edgeid(), opp_edge, tile);
    // Check if edge is null before using it (can happen with regional data sets)
    return opp_edge &&
           ExpandReverseInner(graphreader, pred, opp_pred_edge, nodeinfo, pred_idx,
                              {opp_edge, opp_edge_id, edgestatus_reverse_.GetPtr(opp_edge_id, tile)},
                              shortcuts, tile, offset_time);
  }

  // We start off allowing uturns, and if we find any edge to expand from we disallow uturns here
  bool disable_uturn = false;
  EdgeMetadata meta = EdgeMetadata::make(node, nodeinfo, tile, edgestatus_reverse_);
  EdgeMetadata uturn_meta{};

  // Expand from end node in reverse direction.
  for (uint32_t i = 0; i < nodeinfo->edge_count(); ++i, ++meta) {

    // Begin by checking if this is the opposing edge to pred.
    // If so, it means we are attempting a u-turn. In that case, lets wait with evaluating
    // this edge until last. If any other edges were emplaced, it means we should not
    // even try to evaluate a u-turn since u-turns should only happen for deadends
    uturn_meta = pred.opp_local_idx() == meta.edge->localedgeidx() ? meta : uturn_meta;

    // Expand but only if this isnt the uturn, we'll try that later if nothing else works out
    disable_uturn = (pred.opp_local_idx() != meta.edge->localedgeidx() &&
                     ExpandReverseInner(graphreader, pred, opp_pred_edge, nodeinfo, pred_idx, meta,
                                        shortcuts, tile, offset_time)) ||
                    disable_uturn;
  }

  // Handle transitions - expand from the end node of each transition
  if (nodeinfo->transition_count() > 0) {
    const NodeTransition* trans = tile->transition(nodeinfo->transition_index());
    for (uint32_t i = 0; i < nodeinfo->transition_count(); ++i, ++trans) {
      // if this is a downward transition (ups are always allowed) AND we are no longer allowed OR
      // we cant get the tile at that level (local extracts could have this problem) THEN bail
      graph_tile_ptr trans_tile = nullptr;
      if ((!trans->up() && hierarchy_limits_reverse_[trans->endnode().level()].StopExpanding()) ||
          !(trans_tile = graphreader.GetGraphTile(trans->endnode()))) {
        continue;
      }
      // setup for expansion at this level
      hierarchy_limits_reverse_[node.level()].up_transition_count += trans->up();
      const auto* trans_node = trans_tile->node(trans->endnode());
      EdgeMetadata trans_meta =
          EdgeMetadata::make(trans->endnode(), trans_node, trans_tile, edgestatus_reverse_);
      uint32_t trans_shortcuts = 0;
      // expand the edges from this node at this level
      for (uint32_t i = 0; i < trans_node->edge_count(); ++i, ++trans_meta) {
        disable_uturn = ExpandReverseInner(graphreader, pred, opp_pred_edge, trans_node, pred_idx,
                                           trans_meta, trans_shortcuts, trans_tile, offset_time) ||
                        disable_uturn;
      }
    }
  }

  // Now, after having looked at all the edges, including edges on other levels,
  // we can say if this is a deadend or not, and if so, evaluate the uturn-edge (if it exists)
  if (!disable_uturn && uturn_meta) {
    // If we found no suitable edge to add, it means we're at a deadend
    // so lets go back and re-evaluate a potential u-turn
    pred.set_deadend(true);

    // TODO Is there a shortcut that supersedes our u-turn?
    // Decide if we should expand a shortcut or the non-shortcut edge...

    // We didn't add any shortcut of the uturn, therefore evaluate the regular uturn instead
    disable_uturn = ExpandReverseInner(graphreader, pred, opp_pred_edge, nodeinfo, pred_idx,
                                       uturn_meta, shortcuts, tile, offset_time) ||
                    disable_uturn;
  }

  return disable_uturn;
}
// Runs in the inner loop of `ExpandReverse`, essentially evaluating if
// the edge described in `meta` should be placed on the stack
// as well as doing just that.
//
// TODO: Merge this with ExpandForwardInner
//
// Returns false if uturns are allowed.
// Returns true if we will expand or have expanded from this edge. In that case we disallow uturns.
// Some edges we won't expand from, but we will still put them on the adjacency list in order to
// connect the forward and reverse paths. In that case we return false to allow uturns only if this
// edge is a not-thru edge that will be pruned.
//
inline bool BidirectionalAStar::ExpandReverseInner(GraphReader& graphreader,
                                                   const BDEdgeLabel& pred,
                                                   const DirectedEdge* opp_pred_edge,
                                                   const NodeInfo* nodeinfo,
                                                   const uint32_t pred_idx,
                                                   const EdgeMetadata& meta,
                                                   uint32_t& shortcuts,
                                                   const graph_tile_ptr& tile,
                                                   const TimeInfo& time_info) {
  // Skip shortcut edges until we have stopped expanding on the next level. Use regular
  // edges while still expanding on the next level since we can still transition down to
  // that level. If using a shortcut, set the shortcuts mask. Skip if this is a regular
  // edge superseded by a shortcut.
  if (meta.edge->is_shortcut()) {
    if (hierarchy_limits_reverse_[meta.edge_id.level() + 1].StopExpanding()) {
      shortcuts |= meta.edge->shortcut();
    } else {
      return false;
    }
  } else if (shortcuts & meta.edge->superseded()) {
    return false;
  }

  // Skip this edge if permanently labeled (best path already found to this
  // directed edge)
  if (meta.edge_status->set() == EdgeSet::kPermanent) {
    return true; // This is an edge we _could_ have expanded, so return true
  }
  // TODO Why is this check necessary? opp_edge.forwardaccess() is checked in Allowed(...)
  if (!(meta.edge->reverseaccess() & access_mode_)) {
    return false;
  }

  // Get end node tile, opposing edge Id, and opposing directed edge.
  graph_tile_ptr t2 =
      meta.edge->leaves_tile() ? graphreader.GetGraphTile(meta.edge->endnode()) : tile;
  if (t2 == nullptr) {
    return false;
  }

  GraphId opp_edge_id = t2->GetOpposingEdgeId(meta.edge);
  const DirectedEdge* opp_edge = t2->directededge(opp_edge_id);

  // Skip this edge if no access is allowed (based on costing method)
  // or if a complex restriction prevents transition onto this edge.
  // if its not time dependent set to 0 for Allowed and Restricted methods below
  const uint64_t localtime = time_info.valid ? time_info.local_time : 0;
  int restriction_idx = -1;
  if (!costing_->AllowedReverse(meta.edge, pred, opp_edge, t2, opp_edge_id, localtime,
                                time_info.timezone_index, restriction_idx) ||
      costing_->Restricted(meta.edge, pred, edgelabels_reverse_, tile, meta.edge_id, false,
                           &edgestatus_reverse_, localtime, time_info.timezone_index)) {
    return false;
  }

  // Get cost. Use opposing edge for EdgeCost. Separate the transition seconds so we
  // can properly recover elapsed time on the reverse path.
  const Cost transition_cost =
      costing_->TransitionCostReverse(meta.edge->localedgeidx(), nodeinfo, opp_edge, opp_pred_edge);
  const Cost newcost =
      pred.cost() + costing_->EdgeCost(opp_edge, t2, time_info.second_of_week) + transition_cost;

  // Check if edge is temporarily labeled and this path has less cost. If
  // less cost the predecessor is updated and the sort cost is decremented
  // by the difference in real cost (A* heuristic doesn't change)
  if (meta.edge_status->set() == EdgeSet::kTemporary) {
    BDEdgeLabel& lab = edgelabels_reverse_[meta.edge_status->index()];
    if (newcost.cost < lab.cost().cost) {
      float newsortcost = lab.sortcost() - (lab.cost().cost - newcost.cost);
      adjacencylist_reverse_.decrease(meta.edge_status->index(), newsortcost);
      lab.Update(pred_idx, newcost, newsortcost, transition_cost, restriction_idx);
    }
    // Returning true since this means we approved the edge
    return true;
  }

  // Find the sort cost (with A* heuristic) using the lat,lng at the
  // end node of the directed edge.
  float dist = 0.0f;
  float sortcost =
      newcost.cost + astarheuristic_reverse_.Get(t2->get_node_ll(meta.edge->endnode()), dist);

  // Add edge label, add to the adjacency list and set edge status
  uint32_t idx = edgelabels_reverse_.size();
  edgelabels_reverse_.emplace_back(pred_idx, meta.edge_id, opp_edge_id, meta.edge, newcost, sortcost,
                                   dist, mode_, transition_cost,
                                   (pred.not_thru_pruning() || !meta.edge->not_thru()),
                                   restriction_idx);

  adjacencylist_reverse_.add(idx);
  *meta.edge_status = {EdgeSet::kTemporary, idx};

  // setting this edge as reached, sending the opposing because this is the reverse tree
  if (expansion_callback_) {
    expansion_callback_(graphreader, "bidirectional_astar", opp_edge_id, "r", false);
  }

  // we've just added this edge to the queue, but we won't expand from it if it's a not-thru edge that
  // will be pruned. In that case we want to allow uturns.
  return !(pred.not_thru_pruning() && meta.edge->not_thru());
}

// Calculate best path using bi-directional A*. No hierarchies or time
// dependencies are used. Suitable for pedestrian routes (and bicycle?).
std::vector<std::vector<PathInfo>>
BidirectionalAStar::GetBestPath(valhalla::Location& origin,
                                valhalla::Location& destination,
                                GraphReader& graphreader,
                                const sif::mode_costing_t& mode_costing,
                                const sif::TravelMode mode,
                                const Options& options) {
  // Set the mode and costing
  mode_ = mode;
  costing_ = mode_costing[static_cast<uint32_t>(mode_)];
  travel_type_ = costing_->travel_type();
  access_mode_ = costing_->access_mode();

  // Initialize - create adjacency list, edgestatus support, A*, etc.
  PointLL origin_new(origin.path_edges(0).ll().lng(), origin.path_edges(0).ll().lat());
  PointLL destination_new(destination.path_edges(0).ll().lng(), destination.path_edges(0).ll().lat());
  Init(origin_new, destination_new);

  // Get time information for forward and backward searches
  bool invariant = options.has_date_time_type() && options.date_time_type() == Options::invariant;
  auto forward_time_info = TimeInfo::make(origin, graphreader, &tz_cache_);
  auto reverse_time_info = TimeInfo::make(destination, graphreader, &tz_cache_);

  // When a timedependent route is too long in distance it gets sent to this algorithm. It used to be
  // the case that this algorithm called EdgeCost without a time component. This would result in
  // timedependent routes falling back to time independent routing. Now that this algorithm is time
  // aware we will be tracking time in one direction of the search. To revert to previous behavior
  // you can uncomment the code below and get a time independent route in the fallback scenario.
  //  if (!invariant) {
  //    auto o = origin; o.mutable_date_time()->clear();
  //    forward_time_info = TimeInfo::make(o, graphreader, &tz_cache_);
  //    auto d = destination; d.mutable_date_time()->clear();
  //    reverse_time_info = TimeInfo::make(d, graphreader, &tz_cache_);
  //  }

  // Set origin and destination locations - seeds the adj. lists
  // Note: because we can correlate to more than one place for a given
  // PathLocation using edges.front here means we are only setting the
  // heuristics to one of them alternate paths using the other correlated
  // points to may be harder to find
  SetOrigin(graphreader, origin, forward_time_info);
  SetDestination(graphreader, destination, reverse_time_info);

  // Find shortest path. Switch between a forward direction and a reverse
  // direction search based on the current costs. Alternating like this
  // prevents one tree from expanding much more quickly (if in a sparser
  // portion of the graph) rather than strictly alternating.
  // TODO - CostMatrix alternates, maybe should try alternating here?
  int n = 0;
  uint32_t forward_pred_idx, reverse_pred_idx;
  BDEdgeLabel fwd_pred, rev_pred;
  bool expand_forward = true;
  bool expand_reverse = true;
  while (true) {
    // Allow this process to be aborted
    if (interrupt && (++n % kInterruptIterationsInterval) == 0) {
      (*interrupt)();
    }

    // Get the next predecessor (based on which direction was expanded in prior step)
    if (expand_forward) {
      forward_pred_idx = adjacencylist_forward_.pop();
      if (forward_pred_idx != kInvalidLabel) {
        fwd_pred = edgelabels_forward_[forward_pred_idx];

        // Terminate if the cost threshold has been exceeded.
        if (fwd_pred.sortcost() + cost_diff_ > threshold_) {
          return FormPath(graphreader, options, origin, destination);
        }

        // Check if the edge on the forward search connects to a settled edge on the
        // reverse search tree. Do not expand further past this edge since it will just
        // result in other connections.
        if (edgestatus_reverse_.Get(fwd_pred.opp_edgeid()).set() == EdgeSet::kPermanent) {
          if (SetForwardConnection(graphreader, fwd_pred)) {
            continue;
          }
        }
      } else {
        // Search is exhausted. If a connection has been found, return it
        if (best_connections_.empty()) {
          // No route found.
          LOG_ERROR("Bi-directional route failure - forward search exhausted: n = " +
                    std::to_string(edgelabels_forward_.size()) + "," +
                    std::to_string(edgelabels_reverse_.size()));
          return {};
        }
        return FormPath(graphreader, options, origin, destination);
      }
    }
    if (expand_reverse) {
      reverse_pred_idx = adjacencylist_reverse_.pop();
      if (reverse_pred_idx != kInvalidLabel) {
        rev_pred = edgelabels_reverse_[reverse_pred_idx];

        // Terminate if the cost threshold has been exceeded.
        if (rev_pred.sortcost() > threshold_) {
          return FormPath(graphreader, options, origin, destination);
        }

        // Check if the edge on the reverse search connects to a settled edge on the
        // forward search tree. Do not expand further past this edge since it will just
        // result in other connections.
        if (edgestatus_forward_.Get(rev_pred.opp_edgeid()).set() == EdgeSet::kPermanent) {
          if (SetReverseConnection(graphreader, rev_pred)) {
            continue;
          }
        }
      } else {
        // Search is exhausted. If a connection has been found, return it
        if (best_connections_.empty()) {
          // No route found.
          LOG_ERROR("Bi-directional route failure - reverse search exhausted: n = " +
                    std::to_string(edgelabels_reverse_.size()) + "," +
                    std::to_string(edgelabels_forward_.size()));
          return {};
        }
        return FormPath(graphreader, options, origin, destination);
      }
    }

    // Expand from the search direction with lower sort cost.
    if ((fwd_pred.sortcost() + cost_diff_) < rev_pred.sortcost()) {
      // Expand forward - set to get next edge from forward adj. list on the next pass
      expand_forward = true;
      expand_reverse = false;

      // Settle this edge.
      edgestatus_forward_.Update(fwd_pred.edgeid(), EdgeSet::kPermanent);

      // setting this edge as settled
      if (expansion_callback_) {
        expansion_callback_(graphreader, "bidirectional_astar", fwd_pred.edgeid(), "s", false);
      }

      // Prune path if predecessor is not a through edge or if the maximum
      // number of upward transitions has been exceeded on this hierarchy level.
      if ((fwd_pred.not_thru() && fwd_pred.not_thru_pruning()) ||
          hierarchy_limits_forward_[fwd_pred.endnode().level()].StopExpanding()) {
        continue;
      }

      // Expand from the end node in forward direction.
      ExpandForward(graphreader, fwd_pred.endnode(), fwd_pred, forward_pred_idx, forward_time_info,
                    invariant);
    } else {
      // Expand reverse - set to get next edge from reverse adj. list on the next pass
      expand_forward = false;
      expand_reverse = true;

      // Settle this edge
      edgestatus_reverse_.Update(rev_pred.edgeid(), EdgeSet::kPermanent);

      // setting this edge as settled, sending the opposing because this is the reverse tree
      if (expansion_callback_) {
        expansion_callback_(graphreader, "bidirectional_astar", rev_pred.opp_edgeid(), "s", false);
      }

      // Prune path if predecessor is not a through edge
      if ((rev_pred.not_thru() && rev_pred.not_thru_pruning()) ||
          hierarchy_limits_reverse_[rev_pred.endnode().level()].StopExpanding()) {
        continue;
      }

      // Get the opposing predecessor directed edge. Need to make sure we get
      // the correct one if a transition occurred
      const DirectedEdge* opp_pred_edge =
          graphreader.GetGraphTile(rev_pred.opp_edgeid())->directededge(rev_pred.opp_edgeid());

      // Expand from the end node in reverse direction.
      ExpandReverse(graphreader, rev_pred.endnode(), rev_pred, reverse_pred_idx, opp_pred_edge,
                    reverse_time_info, invariant);
    }
  }
  return {}; // If we are here the route failed
}

// The edge on the forward search connects to a reached edge on the reverse
// search tree. Check if this is the best connection so far and set the
// search threshold.
bool BidirectionalAStar::SetForwardConnection(GraphReader& graphreader, const BDEdgeLabel& pred) {
  // Find pred on opposite side
  GraphId oppedge = pred.opp_edgeid();
  EdgeStatusInfo oppedgestatus = edgestatus_reverse_.Get(oppedge);
  auto opp_pred = edgelabels_reverse_[oppedgestatus.index()];

  // Disallow connections that are part of a complex restriction
  if (pred.on_complex_rest()) {
    // Lets dig deeper and test if we are really triggering these restrictions
    // since the complex restriction can span many edges
    if (IsBridgingEdgeRestricted(graphreader, edgelabels_forward_, edgelabels_reverse_, pred,
                                 opp_pred, costing_)) {
      return false;
    }
  }

  // Get the opposing edge - a candidate shortest path has been found to the
  // end node of this directed edge. Get total cost.
  float c;
  if (pred.predecessor() != kInvalidLabel) {
    // Get the start of the predecessor edge on the forward path. Cost is to
    // the end this edge, plus the cost to the end of the reverse predecessor,
    // plus the transition cost.
    c = edgelabels_forward_[pred.predecessor()].cost().cost + opp_pred.cost().cost +
        pred.transition_cost().cost;
  } else {
    // If no predecessor on the forward path get the predecessor on
    // the reverse path to form the cost.
    uint32_t predidx = opp_pred.predecessor();
    float oppcost = (predidx == kInvalidLabel) ? 0 : edgelabels_reverse_[predidx].cost().cost;
    c = pred.cost().cost + oppcost + opp_pred.transition_cost().cost;
  }

  // Keep the best ones at the front all others to the back
  best_connections_.emplace_back(CandidateConnection{pred.edgeid(), oppedge, c});
  if (c < best_connections_.front().cost)
    std::swap(best_connections_.front(), best_connections_.back());

  // Set a threshold to extend search
  if (threshold_ == std::numeric_limits<float>::max()) {
    threshold_ = (pred.sortcost() + cost_diff_) + kThresholdDelta;
  }

  // setting this edge as connected
  if (expansion_callback_) {
    expansion_callback_(graphreader, "bidirectional_astar", pred.edgeid(), "c", false);
  }

  return true;
}

// The edge on the reverse search connects to a reached edge on the forward
// search tree. Check if this is the best connection so far and set the
// search threshold.
bool BidirectionalAStar::SetReverseConnection(GraphReader& graphreader, const BDEdgeLabel& rev_pred) {
  GraphId fwd_edge_id = rev_pred.opp_edgeid();
  EdgeStatusInfo fwd_edge_status = edgestatus_forward_.Get(fwd_edge_id);
  auto fwd_pred = edgelabels_forward_[fwd_edge_status.index()];

  // Disallow connections that are part of a complex restriction
  if (rev_pred.on_complex_rest()) {
    // Lets dig deeper and test if we are really triggering these restrictions
    // since the complex restriction can span many edges
    if (IsBridgingEdgeRestricted(graphreader, edgelabels_forward_, edgelabels_reverse_, fwd_pred,
                                 rev_pred, costing_)) {
      return false;
    }
  }

  // Get the opposing edge - a candidate shortest path has been found to the
  // end node of this directed edge. Get total cost.
  float c;
  if (rev_pred.predecessor() != kInvalidLabel) {
    // Get the start of the predecessor edge on the reverse path. Cost is to
    // the end this edge, plus the cost to the end of the forward predecessor,
    // plus the transition cost.
    c = edgelabels_reverse_[rev_pred.predecessor()].cost().cost + fwd_pred.cost().cost +
        rev_pred.transition_cost().cost;
  } else {
    // If no predecessor on the reverse path get the predecessor on
    // the forward path to form the cost.
    uint32_t predidx = fwd_pred.predecessor();
    float oppcost = (predidx == kInvalidLabel) ? 0 : edgelabels_forward_[predidx].cost().cost;
    c = rev_pred.cost().cost + oppcost + fwd_pred.transition_cost().cost;
  }

  // Keep the best ones at the front all others to the back
  best_connections_.emplace_back(CandidateConnection{fwd_edge_id, rev_pred.edgeid(), c});
  if (c < best_connections_.front().cost)
    std::swap(best_connections_.front(), best_connections_.back());

  // Set a threshold to extend search
  if (threshold_ == std::numeric_limits<float>::max()) {
    threshold_ = rev_pred.sortcost() + kThresholdDelta;
  }

  // setting this edge as connected, sending the opposing because this is the reverse tree
  if (expansion_callback_) {
    expansion_callback_(graphreader, "bidirectional_astar", fwd_edge_id, "c", false);
  }

  return true;
}

// Add edges at the origin to the forward adjacency list.
void BidirectionalAStar::SetOrigin(GraphReader& graphreader,
                                   valhalla::Location& origin,
                                   const TimeInfo& time_info) {
  // Only skip inbound edges if we have other options
  bool has_other_edges = false;
  std::for_each(origin.path_edges().begin(), origin.path_edges().end(),
                [&has_other_edges](const valhalla::Location::PathEdge& e) {
                  has_other_edges = has_other_edges || !e.end_node();
                });

  // Iterate through edges and add to adjacency list
  const NodeInfo* nodeinfo = nullptr;
  const NodeInfo* closest_ni = nullptr;
  for (const auto& edge : origin.path_edges()) {
    // If origin is at a node - skip any inbound edge (dist = 1)
    if (has_other_edges && edge.end_node()) {
      continue;
    }

    // Disallow any user avoid edges if the avoid location is ahead of the origin along the edge
    GraphId edgeid(edge.graph_id());
    if (costing_->AvoidAsOriginEdge(edgeid, edge.percent_along())) {
      continue;
    }

    // Get the directed edge
    graph_tile_ptr tile = graphreader.GetGraphTile(edgeid);
    const DirectedEdge* directededge = tile->directededge(edgeid);

    // Get the tile at the end node. Skip if tile not found as we won't be
    // able to expand from this origin edge.
    graph_tile_ptr endtile = graphreader.GetGraphTile(directededge->endnode());
    if (!endtile) {
      continue;
    }

    // Get cost and sort cost (based on distance from endnode of this edge
    // to the destination
    nodeinfo = endtile->node(directededge->endnode());
    Cost cost = costing_->EdgeCost(directededge, tile, time_info.second_of_week) *
                (1.0f - edge.percent_along());

    // Store a node-info for later timezone retrieval (approximate for closest)
    if (closest_ni == nullptr) {
      closest_ni = nodeinfo;
    }

    // We need to penalize this location based on its score (distance in meters from input)
    // We assume the slowest speed you could travel to cover that distance to start/end the route
    // TODO: assumes 1m/s which is a maximum penalty this could vary per costing model
    cost.cost += edge.distance();
    float dist = astarheuristic_forward_.GetDistance(nodeinfo->latlng(endtile->header()->base_ll()));
    float sortcost = cost.cost + astarheuristic_forward_.Get(dist);

    // Add EdgeLabel to the adjacency list. Set the predecessor edge index
    // to invalid to indicate the origin of the path.
    uint32_t idx = edgelabels_forward_.size();
    edgestatus_forward_.Set(edgeid, EdgeSet::kTemporary, idx, tile);
    edgelabels_forward_.emplace_back(kInvalidLabel, edgeid, directededge, cost, sortcost, dist, mode_,
                                     -1);
    adjacencylist_forward_.add(idx);

    // setting this edge as reached
    if (expansion_callback_) {
      expansion_callback_(graphreader, "bidirectional_astar", edgeid, "r", false);
    }

    // Set the initial not_thru flag to false. There is an issue with not_thru
    // flags on small loops. Set this to false here to override this for now.
    edgelabels_forward_.back().set_not_thru(false);
  }

  // Set the origin timezone
  if (closest_ni != nullptr && origin.has_date_time() && origin.date_time() == "current") {
    origin.set_date_time(
        DateTime::iso_date_time(DateTime::get_tz_db().from_index(closest_ni->timezone())));
  }
}

// Add destination edges to the reverse path adjacency list.
void BidirectionalAStar::SetDestination(GraphReader& graphreader,
                                        const valhalla::Location& dest,
                                        const TimeInfo& time_info) {
  // Only skip outbound edges if we have other options
  bool has_other_edges = false;
  std::for_each(dest.path_edges().begin(), dest.path_edges().end(),
                [&has_other_edges](const valhalla::Location::PathEdge& e) {
                  has_other_edges = has_other_edges || !e.begin_node();
                });

  // Iterate through edges and add to adjacency list
  Cost c;
  for (const auto& edge : dest.path_edges()) {
    // If the destination is at a node, skip any outbound edges (so any
    // opposing inbound edges are not considered)
    if (has_other_edges && edge.begin_node()) {
      continue;
    }

    // Disallow any user avoided edges if the avoid location is behind the destination along the
    // edge
    GraphId edgeid(edge.graph_id());
    if (costing_->AvoidAsDestinationEdge(edgeid, edge.percent_along())) {
      continue;
    }
    // Get the directed edge
    graph_tile_ptr tile = graphreader.GetGraphTile(edgeid);
    const DirectedEdge* directededge = tile->directededge(edgeid);

    // Get the opposing directed edge, continue if we cannot get it
    GraphId opp_edge_id = graphreader.GetOpposingEdgeId(edgeid);
    if (!opp_edge_id.Is_Valid()) {
      continue;
    }

    const DirectedEdge* opp_dir_edge = graphreader.GetOpposingEdge(edgeid);

    // Get cost and sort cost (based on distance from endnode of this edge
    // to the origin. Make sure we use the reverse A* heuristic. Use the
    // directed edge for costing, as this is the forward direction along the
    // destination edge. Note that the end node of the opposing edge is in the
    // same tile as the directed edge.
    Cost cost =
        costing_->EdgeCost(directededge, tile, time_info.second_of_week) * edge.percent_along();

    // We need to penalize this location based on its score (distance in meters from input)
    // We assume the slowest speed you could travel to cover that distance to start/end the route
    // TODO: assumes 1m/s which is a maximum penalty this could vary per costing model
    cost.cost += edge.distance();
    float dist = astarheuristic_reverse_.GetDistance(tile->get_node_ll(opp_dir_edge->endnode()));
    float sortcost = cost.cost + astarheuristic_reverse_.Get(dist);

    // Add EdgeLabel to the adjacency list. Set the predecessor edge index
    // to invalid to indicate the origin of the path. Make sure the opposing
    // edge (edgeid) is set.
    uint32_t idx = edgelabels_reverse_.size();
    edgestatus_reverse_.Set(opp_edge_id, EdgeSet::kTemporary, idx,
                            graphreader.GetGraphTile(opp_edge_id));
    edgelabels_reverse_.emplace_back(kInvalidLabel, opp_edge_id, edgeid, opp_dir_edge, cost, sortcost,
                                     dist, mode_, c, !opp_dir_edge->not_thru(), -1);
    adjacencylist_reverse_.add(idx);

    // setting this edge as settled, sending the opposing because this is the reverse tree
    if (expansion_callback_) {
      expansion_callback_(graphreader, "bidirectional_astar", edgeid, "r", false);
    }

    // Set the initial not_thru flag to false. There is an issue with not_thru
    // flags on small loops. Set this to false here to override this for now.
    edgelabels_reverse_.back().set_not_thru(false);
  }
}

// Form the path from the adjacency list.
std::vector<std::vector<PathInfo>> BidirectionalAStar::FormPath(GraphReader& graphreader,
                                                                const Options& options,
                                                                const valhalla::Location& origin,
                                                                const valhalla::Location& dest) {

  // we need to figure out the maximum number of paths we could form here and
  // if its more than 1 we need to sort them so we do the best first
  size_t desired_paths = 1;
  bool allow_alternates = options.has_alternates() && options.alternates() > 0;

  LOG_DEBUG("Found connections before stretch filter: " + std::to_string(best_connections_.size()));

  if (allow_alternates) {
    desired_paths += options.alternates();
    // Cull alternate paths longer than maximum stretch
    // TODO: we should skip adding the connection at all if it's greater than stretch
    filter_alternates_by_stretch(best_connections_);
  }
  // For looking up edge ids on previously chosen best paths
  std::vector<std::unordered_set<GraphId>> shared_edgeids;

  // get maximum amount of sharing parameter based on origin->destination distance
  float max_sharing = allow_alternates ? get_max_sharing(origin, dest) : 0.f;

  LOG_DEBUG("Connections after stretch filter: " + std::to_string(best_connections_.size()));

#ifdef LOGGING_LEVEL_TRACE
  LOG_TRACE("CONNECTIONS FOUND " + std::to_string(best_connections_.size()));
  for (const auto& b : best_connections_) {
    auto tile = graphreader.GetGraphTile(b.edgeid);
    auto nodes = graphreader.GetDirectedEdgeNodes(b.edgeid, tile);
    auto sll = graphreader.GetGraphTile(nodes.first)
                   ->node(nodes.first)
                   ->latlng(graphreader.GetGraphTile(nodes.first)->header()->base_ll());
    auto ell = graphreader.GetGraphTile(nodes.second)
                   ->node(nodes.second)
                   ->latlng(graphreader.GetGraphTile(nodes.second)->header()->base_ll());
    printf("[[%.6f,%.6f],[%.6f,%.6f]],\n", sll.lng(), sll.lat(), ell.lng(), ell.lat());
  }
#endif

  // we quit making paths as soon as we've reached the number of paths
  // that were requested or we run out of paths that we can actually make
  std::vector<std::vector<PathInfo>> paths;
  for (auto best_connection = best_connections_.cbegin();
       paths.size() < desired_paths && best_connection != best_connections_.cend();
       ++best_connection) {
    // Get the indexes where the connection occurs.
    uint32_t idx1 = edgestatus_forward_.Get(best_connection->edgeid).index();
    uint32_t idx2 = edgestatus_reverse_.Get(best_connection->opp_edgeid).index();

    // Metrics (TODO - more accurate cost)
    uint32_t pathcost = edgelabels_forward_[idx1].cost().cost + edgelabels_reverse_[idx2].cost().cost;
    LOG_DEBUG("path_cost::" + std::to_string(pathcost));
    LOG_DEBUG("FormPath path_iterations::" + std::to_string(edgelabels_forward_.size()) + "," +
              std::to_string(edgelabels_reverse_.size()));

    // A place to keep the path
    std::vector<PathInfo> path;
    path.reserve(static_cast<size_t>(paths.empty() ? 0.f : paths.back().size() * 1.2f));

    // Work backwards on the forward path
    for (auto edgelabel_index = idx1; edgelabel_index != kInvalidLabel;
         edgelabel_index = edgelabels_forward_[edgelabel_index].predecessor()) {
      const BDEdgeLabel& edgelabel = edgelabels_forward_[edgelabel_index];

      path.emplace_back(edgelabel.mode(), edgelabel.cost(), edgelabel.edgeid(), 0,
                        edgelabel.restriction_idx(), edgelabel.transition_cost());

      // Check if this is a ferry
      if (edgelabel.use() == Use::kFerry) {
        has_ferry_ = true;
      }
    }

    // Reverse the list
    std::reverse(path.begin(), path.end());

    // Special case code if the last edge of the forward path is the destination edge
    // which means we need to worry about partial distance on the edge
    if (edgelabels_reverse_[idx2].predecessor() == kInvalidLabel) {
      // the destination is on a different edge than origin but the forward path found it. because of
      // that we know that the forward path did not care about partial distance along the edge. so the
      // edge that it added was the full length (time and cost). so what we need to do is look at the
      // second to last edge and use the reverse path (who does care about partial distance on the
      // destination edge) to recompute the elapsed time and cost. dont forget the transition cost
      // from the forward path
      if (path.size() > 1) {
        path.back().elapsed_cost.secs = path[path.size() - 2].elapsed_cost.secs +
                                        edgelabels_reverse_[idx2].cost().secs +
                                        edgelabels_forward_[idx1].transition_cost().secs;
        path.back().elapsed_cost.cost = path[path.size() - 2].elapsed_cost.cost +
                                        edgelabels_reverse_[idx2].cost().cost +
                                        edgelabels_forward_[idx1].transition_cost().cost;
      } // origin and destination on the same edge
      else {
        LOG_WARN("Trivial route with bidirectional A* should not be allowed");
        // find the destination edge that was used
        bool not_found = true;
        for (const auto& e : dest.path_edges()) {
          if (e.graph_id() == edgelabels_reverse_[idx2].edgeid()) {
            // T is the total we find first by scaling R which is the reverse edge trimmed
            // F is the forward edge trimmed. We then subtract F from T to get the section
            // at the beginning. Finally we subtract that from R to get the section between
            // the two locations
            //           x                           x
            //      T----------------------------------------
            //      F    ------------------------------------
            //      R---------------------------------

            // we scale the cost to what it would be for the full length of the edge
            auto cost = edgelabels_reverse_[idx1].cost() * static_cast<float>(1 / e.percent_along());
            // we then subtract the partial cost of the forward to get the piece before the origin
            cost -= edgelabels_forward_[idx1].cost();
            // which remove from the reverse cost which goes all the way to the start of the edge
            cost = edgelabels_reverse_[idx2].cost() - cost;
            // and we use that instead
            path.back().elapsed_cost.secs = std::max(cost.secs, 0.f);
            path.back().elapsed_cost.cost = std::max(cost.cost, 0.f);
            not_found = false;
          }
        }

        // This cannot happen because we only make labels from edge candidates in the destination
        // location
        if (not_found)
          throw std::logic_error("Could not find candidate edge used for destination label");
      }
    }

    // Get the elapsed time at the end of the forward path. NOTE: PathInfo
    // stores elapsed time as uint32_t but EdgeLabels uses float. Need to
    // accumulate in float and cast to int so we do not accumulate roundoff
    // error.
    Cost cost = path.back().elapsed_cost;

    // Get the transition cost at the last edge of the reverse path
    Cost previous_transition_cost = edgelabels_reverse_[idx2].transition_cost();

    // Append the reverse path from the destination - use opposing edges
    // The first edge on the reverse path is the same as the last on the forward
    // path, so get the predecessor.
    uint32_t edgelabel_index = edgelabels_reverse_[idx2].predecessor();
    while (edgelabel_index != kInvalidLabel) {
      const BDEdgeLabel& edgelabel = edgelabels_reverse_[edgelabel_index];
      GraphId oppedge = graphreader.GetOpposingEdgeId(edgelabel.edgeid());

      // The first edge has no previous edge with elapsed cost so we can just use it directly
      uint32_t predidx = edgelabel.predecessor();
      if (predidx == kInvalidLabel) {
        cost += edgelabel.cost();
      } // This edge needs the elapsed cost between it and the previous edge, since its the reverse
        // path in flipping the path around we also need to switch out the transition costs (shifting
        // right)
      else {
        cost += edgelabel.cost() - edgelabels_reverse_[predidx].cost() - edgelabel.transition_cost();
      }
      cost += previous_transition_cost;
      path.emplace_back(edgelabel.mode(), cost, oppedge, 0, edgelabel.restriction_idx(),
                        previous_transition_cost);

      // Check if this is a ferry
      if (edgelabel.use() == Use::kFerry) {
        has_ferry_ = true;
      }

      // Update edgelabel_index and transition cost to apply at next iteration
      edgelabel_index = predidx;
      // We apply the turn cost at the beginning of the edge, as is done in the forward path
      // Semantically this can be thought of is, how much time did it take to turn onto this edge
      // To do this we need to carry the cost forward to the next edge in the path so we cache it here
      previous_transition_cost = edgelabel.transition_cost();
    }

    // For the first path just add it for subsequent paths only add if it passes viability tests
    if (paths.empty() ||
        (validate_alternate_by_sharing(graphreader, shared_edgeids, paths, path, max_sharing) &&
         validate_alternate_by_local_optimality(path))) {
      paths.emplace_back(std::move(path));
    }
  }
  // give back the paths
  return paths;
}

bool IsBridgingEdgeRestricted(GraphReader& graphreader,
                              std::vector<sif::BDEdgeLabel>& edge_labels_fwd,
                              std::vector<sif::BDEdgeLabel>& edge_labels_rev,
                              const BDEdgeLabel& fwd_pred,
                              const BDEdgeLabel& rev_pred,
                              const std::shared_ptr<sif::DynamicCost>& costing) {

  const uint8_t M = 10;                 // TODO Look at data to figure this out
  const uint8_t PATCH_PATH_SIZE = M * 2 // Expand M in both directions
                                  + 1;  // Also need space for pred in the middle

  // Begin by building the "patch" path
  std::vector<GraphId> patch_path;
  patch_path.reserve(PATCH_PATH_SIZE);

  patch_path.push_back(fwd_pred.edgeid());

  auto next_fwd_pred = fwd_pred;
  for (int i = 0; i < M; ++i) {
    // Walk M edges back and add each to patch path
    const uint32_t next_pred_idx = next_fwd_pred.predecessor();
    if (next_pred_idx == baldr::kInvalidLabel) {
      break;
    }
    next_fwd_pred = edge_labels_fwd[next_pred_idx];
    if (!next_fwd_pred.on_complex_rest()) {
      // We can actually stop here if this edge is no longer part of any complex restriction
      break;
    }

    patch_path.push_back(next_fwd_pred.edgeid());
  }

  // Reverse patch_path so that the leftmost edge is first and original `pred`
  // at the end before pushing the right-hand edges (opposite direction) onto the back
  std::reverse(patch_path.begin(), patch_path.end());

  graph_tile_ptr tile = nullptr; // Used for later hinting

  auto next_rev_pred = rev_pred;
  // Now push_back the edges from opposite direction onto our patch_path
  for (int n = 0; n < PATCH_PATH_SIZE; ++n) {
    auto next_rev_pred_idx = next_rev_pred.predecessor();
    if (next_rev_pred_idx == kInvalidLabel) {
      // We reached the end of the opposing tree, i.e. destination or origin
      break;
    }
    next_rev_pred = edge_labels_rev[next_rev_pred_idx];
    if (!next_rev_pred.on_complex_rest()) {
      // We can actually stop here if this edge is no longer path of any complex restriction
      break;
    }

    // Since we are on the reverse expansion here, we want the opp_edgeid
    // since we're tracking everything in the forward direction
    const auto edgeid = next_rev_pred.opp_edgeid();
    patch_path.push_back(edgeid);

    // Also grab restrictions while walking for later comparison against patch_path
    tile = graphreader.GetGraphTile(edgeid, tile);
    if (tile == nullptr) {
      throw std::logic_error("Tile pointer was null in IsBridgingEdgeRestricted");
    }
    const auto* edge = tile->directededge(edgeid);
    if (edge == nullptr) {
      throw std::logic_error("Edge pointer was null in IsBridgingEdgeRestricted");
      return false;
    }
    if (edge->end_restriction() & costing->access_mode()) {
      auto restrictions = tile->GetRestrictions(true, edgeid, costing->access_mode());
      if (restrictions.size() == 0) {
        // TODO Should we actually throw here? Or assert to gracefully continue in release?
        // This implies corrupt data or logic bug
        throw std::logic_error(
            "Found no restrictions in tile even though edge-label.on_complex_rest() == true");
        break;
      }
      for (auto cr : restrictions) {
        // For each restriction `cr`, grab the end id PLUS vias PLUS beginning
        std::vector<GraphId> restriction_ids;
        // We must add beginning and ending edge as well, not just the vias,
        // to track the full restriction
        restriction_ids.push_back(cr->to_graphid());
        cr->WalkVias([&restriction_ids](const GraphId* id) {
          restriction_ids.push_back(*id);
          return WalkingVia::KeepWalking;
        });
        // We must add beginning and ending edge as well, not just the vias,
        // to track the full restriction
        restriction_ids.push_back(cr->from_graphid());

        // Now, lets see if this restriction matches part of our patch_path
        if (std::search(patch_path.cbegin(), patch_path.cend(), restriction_ids.crbegin(),
                        restriction_ids.crend()) != patch_path.cend()) {
          // The restriction matches! This path is restricted and we can exit
          return true;
        }
      }
    }
  }

  // No restrictions matched our patch path
  return false;
}

} // namespace thor
} // namespace valhalla<|MERGE_RESOLUTION|>--- conflicted
+++ resolved
@@ -69,23 +69,12 @@
 
   // Construct adjacency list and initialize edge status lookup.
   // Set bucket size and cost range based on DynamicCost.
-<<<<<<< HEAD
   const uint32_t bucketsize = costing_->UnitSize();
   const float range = kBucketCount * bucketsize;
   const float mincostf = astarheuristic_forward_.Get(origll);
-  adjacencylist_forward_.reuse(mincostf, range, bucketsize, forward_edgecost);
+  adjacencylist_forward_.reuse(mincostf, range, bucketsize, &edgelabels_forward_);
   const float mincostr = astarheuristic_reverse_.Get(destll);
-  adjacencylist_reverse_.reuse(mincostr, range, bucketsize, reverse_edgecost);
-=======
-  uint32_t bucketsize = costing_->UnitSize();
-  float range = kBucketCount * bucketsize;
-  float mincostf = astarheuristic_forward_.Get(origll);
-  adjacencylist_forward_.reset(
-      new DoubleBucketQueue<BDEdgeLabel>(mincostf, range, bucketsize, edgelabels_forward_));
-  float mincostr = astarheuristic_reverse_.Get(destll);
-  adjacencylist_reverse_.reset(
-      new DoubleBucketQueue<BDEdgeLabel>(mincostr, range, bucketsize, edgelabels_reverse_));
->>>>>>> a43fb814
+  adjacencylist_reverse_.reuse(mincostr, range, bucketsize, &edgelabels_reverse_);
   edgestatus_forward_.clear();
   edgestatus_reverse_.clear();
 
