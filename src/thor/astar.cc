--- conflicted
+++ resolved
@@ -426,11 +426,7 @@
             // a trivial route passes along a single edge, meaning that the
             // destination point must be on this edge, and so the distance
             // remaining must be zero.
-<<<<<<< HEAD
-            Cost dest_cost = costing_->EdgeCost(tile->directededge(destination_edge.graph_id())) *
-=======
             Cost dest_cost = costing_->EdgeCost(tile->directededge(GraphId(destination_edge.graph_id()))) *
->>>>>>> 7af792a3
                                             (1.0f - destination_edge.dist());
             cost.secs -= p->second.secs;
             cost.cost -= dest_cost.cost;
@@ -489,11 +485,7 @@
     // up to the end of the destination edge.
     GraphId id(edge.graph_id());
     const GraphTile* tile = graphreader.GetGraphTile(id);
-<<<<<<< HEAD
-    destinations_[edge.graph_id()] = costing_->EdgeCost(tile->directededge(edge.graph_id())) *
-=======
     destinations_[edge.graph_id()] = costing_->EdgeCost(tile->directededge(id)) *
->>>>>>> 7af792a3
                                 (1.0f - edge.dist());
 
     // Edge score (penalty) is handled within GetPath. Do not add score here.
