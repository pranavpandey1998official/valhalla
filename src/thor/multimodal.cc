--- conflicted
+++ resolved
@@ -66,11 +66,7 @@
   // Set bucket size and cost range based on DynamicCost.
   uint32_t bucketsize = costing->UnitSize();
   float range = kBucketCount * bucketsize;
-<<<<<<< HEAD
-  adjacencylist_.reuse(0.0f, range, bucketsize, edgecost);
-=======
-  adjacencylist_.reset(new DoubleBucketQueue<MMEdgeLabel>(0.0f, range, bucketsize, edgelabels_));
->>>>>>> a43fb814
+  adjacencylist_.reuse(0.0f, range, bucketsize, &edgelabels_);
   edgestatus_.clear();
 
   // Get hierarchy limits from the costing. Get a copy since we increment
@@ -783,7 +779,7 @@
   // Use a simple Dijkstra method - no need to recover the path just need to make sure we can
   // get to a transit stop within the specified max. walking distance
   uint32_t bucketsize = costing->UnitSize();
-  DoubleBucketQueue<EdgeLabel> adjlist(0.0f, kBucketCount * bucketsize, bucketsize, edgelabels);
+  DoubleBucketQueue<EdgeLabel> adjlist(0.0f, kBucketCount * bucketsize, bucketsize, &edgelabels);
 
   // Add the opposing destination edges to the priority queue
   uint32_t label_idx = 0;
