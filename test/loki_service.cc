--- conflicted
+++ resolved
@@ -331,42 +331,6 @@
     {400,
      R"({"code":"InvalidValue","message":"The successfully parsed query parameters are invalid."})"}};
 
-<<<<<<< HEAD
-boost::property_tree::ptree make_config(
-    const std::string& actions =
-        R"([ "locate", "route", "sources_to_targets", "optimized_route", "isochrone", "trace_route", "trace_attributes" ])") {
-  boost::property_tree::ptree config;
-  std::stringstream json;
-  json << R"({
-      "meili": { "default": { "breakage_distance": 2000} },
-      "mjolnir": { "tile_dir": "test/tiles" },
-      "loki": { "actions": )";
-  json << actions;
-  json << R"(,
-                  "logging": { "long_request": 100.0 },
-                  "service": { "proxy": "ipc:///tmp/test_loki_proxy" },
-                "service_defaults": { "minimum_reachability": 50, "radius": 0,"search_cutoff": 35000, "node_snap_tolerance": 5, "street_side_tolerance": 5, "street_side_max_distance": 1000, "heading_tolerance": 60} },
-      "thor": { "service": { "proxy": "ipc:///tmp/test_thor_proxy" } },
-      "httpd": { "service": { "loopback": "ipc:///tmp/test_loki_results", "interrupt": "ipc:///tmp/test_loki_interrupt" } },
-      "service_limits": {
-        "skadi": { "max_shape": 100, "min_resample": "10"},
-        "auto": { "max_distance": 5000000.0, "max_locations": 20,
-                  "max_matrix_distance": 400000.0, "max_matrix_locations": 50 },
-        "pedestrian": { "max_distance": 250000.0, "max_locations": 50,
-                        "max_matrix_distance": 200000.0, "max_matrix_locations": 50,
-                        "min_transit_walking_distance": 1, "max_transit_walking_distance": 10000 },
-        "isochrone": { "max_contours": 4, "max_time_contour": 120, "max_distance_contour":200, "max_distance": 25000, "max_locations": 1},
-        "trace": { "max_best_paths": 4, "max_best_paths_shape": 100, "max_distance": 200000.0, "max_gps_accuracy": 100.0, "max_search_radius": 100, "max_shape": 16000 },
-        "max_avoid_locations": 0,
-        "max_reachability": 100,
-        "max_radius": 200,
-        "max_alternates":2,
-        "max_avoid_polygons_length":100
-      },
-      "costing_directions_options": { "auto": {}, "pedestrian": {} }
-    })";
-  rapidjson::read_json(json, config);
-=======
 boost::property_tree::ptree make_config(const std::vector<std::string>& whitelist = {
                                             "locate",
                                             "route",
@@ -399,8 +363,6 @@
     actions.push_back(std::make_pair("", action));
   }
   config.add_child("loki.actions", actions);
-
->>>>>>> 8a8490ac
   return config;
 }
 
