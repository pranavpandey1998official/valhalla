--- conflicted
+++ resolved
@@ -29,13 +29,12 @@
          |
          D)";
 
-  const gurka::ways ways =
-      {{"ABC", {{"highway", "primary"}, {"lanes", "4"}, {"turn:lanes", "left|||right"}}},
-       {"DB",
-        {{"highway", "primary"},
-         {"lanes:forward", "3"},
-         {"lanes:backward", "0"},
-         {"turn:lanes", "left|none|none"}}}};
+  const gurka::ways ways = {{"ABC", {{"highway", "primary"}, {"lanes", "4"}}},
+                            {"DB",
+                             {{"highway", "primary"},
+                              {"lanes:forward", "3"},
+                              {"lanes:backward", "0"},
+                              {"turn:lanes", "left|none|none"}}}};
 
   const auto layout = gurka::detail::map_to_coordinates(ascii_map, 100);
   auto map = gurka::buildtiles(layout, ways, {}, {}, "test/data/gurka_turn_lanes_1");
@@ -50,28 +49,15 @@
                                                 DirectionsLeg_Maneuver_Type_kDestination});
   gurka::assert::raw::expect_path_length(result, 0.7, 0.001);
 
-  validate_turn_lanes(result, {
-                                  {3, "[ left | through | through;right ACTIVE ]"},
-                                  {4, "[ left | through | through | right ]"},
-                              });
-
-  result = gurka::route(map, "A", "D", "auto");
-  validate_turn_lanes(result, {
-                                  {4, "[ left | through | through | right ACTIVE ]"},
-                                  {0, ""},
-                              });
-
-<<<<<<< HEAD
-  result = gurka::route(map, "C", "D", "auto");
-  validate_turn_lanes(result, {
-                                  {4, "[ left ACTIVE | through | through | right ]"},
-                                  {0, ""},
-                              });
-=======
+  auto maneuver = result.directions().routes(0).legs(0).maneuver(1);
+  EXPECT_EQ(maneuver.type(), DirectionsLeg_Maneuver_Type_kRight);
+
+  odin::EnhancedTripLeg etl(*result.mutable_trip()->mutable_routes(0)->mutable_legs(0));
+  auto prev_edge = etl.GetPrevEdge(maneuver.begin_path_index());
+
   ASSERT_TRUE(prev_edge);
   EXPECT_EQ(prev_edge->turn_lanes_size(), 3);
   EXPECT_EQ(prev_edge->TurnLanesToString(), "[ left | through | through;*right* ACTIVE ]");
->>>>>>> ceb899e3
 }
 
 // Split lane example - 5-way intersection
