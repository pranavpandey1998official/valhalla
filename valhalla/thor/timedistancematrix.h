--- conflicted
+++ resolved
@@ -159,11 +159,7 @@
   std::vector<sif::EdgeLabel> edgelabels_;
 
   // Adjacency list - approximate double bucket sort
-<<<<<<< HEAD
-  baldr::DoubleBucketQueue adjacencylist_;
-=======
-  std::shared_ptr<baldr::DoubleBucketQueue<sif::EdgeLabel>> adjacencylist_;
->>>>>>> a43fb814
+  baldr::DoubleBucketQueue<sif::EdgeLabel> adjacencylist_;
 
   // Edge status. Mark edges that are in adjacency list or settled.
   EdgeStatus edgestatus_;
