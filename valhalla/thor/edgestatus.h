#pragma once

#include <unordered_map>
#include <valhalla/baldr/graphid.h>
#include <valhalla/baldr/graphtile.h>

// handy macro for shifting the 7bit path index value so that it can be or'd with the tile/level id
#define SHIFT_path_id(x) (static_cast<uint32_t>(x) << 25u)

namespace valhalla {
namespace thor {

// Edge label status
enum class EdgeSet : uint8_t {
  kUnreachedOrReset = 0, // Unreached - not yet encountered in search _or_ encountered but
                         // reset due to encountering a complex restriction:
                         // https://github.com/valhalla/valhalla/issues/2103
  kPermanent = 1,        // Permanent - shortest path to this edge has been found
  kTemporary = 2         // Temporary - edge has been encountered but there could
                         //   still be a shorter path to this edge. This edge will
                         //   be "adjacent" to an edge that is permanently labeled.
};

// Store the edge label status and its index in the EdgeLabels list
struct EdgeStatusInfo {
  uint32_t index_ : 28;
  uint32_t set_ : 4;

  EdgeStatusInfo() : index_(0), set_(0) {
  }

  EdgeStatusInfo(const EdgeSet set, const uint32_t index) {
    set_ = static_cast<uint32_t>(set);
    index_ = index;
  }

  uint32_t index() const {
    return index_;
  }

  EdgeSet set() const {
    return static_cast<EdgeSet>(set_);
  }
};

/**
 * Class to define / lookup the status and index of an edge in the edge label
 * list during shortest path algorithms. This method stores status info for
 * edges within arrays for each tile. This allows the path algorithms to get
 * a pointer to the first edge status and iterate that pointer over sequential
 * edges. This reduces the number of map lookups.
 */
class EdgeStatus {
public:
  /**
   * Destructor. Delete any allocated EdgeStatusInfo arrays.
   */
  ~EdgeStatus() {
    clear();
  }

  /**
   * Clear the EdgeStatusInfo arrays and the edge status map.
   */
  void clear() {
    // Delete any allocated arrays for tiles within the map.
    for (auto& iter : edgestatus_) {
      delete[] iter.second;
    }
    edgestatus_.clear();
  }

  /**
   * Set the status of a directed edge given its GraphId.
   * @param  edgeid      GraphId of the directed edge to set.
   * @param  set         Label set for this directed edge.
   * @param  index       Index of the edge label.
   * @param  tile        Graph tile of the directed edge.
   * @param  path_id     Identifies which path the edge status belongs to when tracking multiple paths
   *                     valid ids are from 0 to 127 (since we only have 7 bits free)
   */
<<<<<<< HEAD
  void Set(const baldr::GraphId& edgeid,
           const EdgeSet set,
           const uint32_t index,
           const baldr::GraphTile* tile,
           const uint8_t path_id = 0) {
    assert(path_id <= baldr::kMaxMultiPathId);
    auto p = edgestatus_.find(edgeid.tile_value() | SHIFT_path_id(path_id));
=======
  void
  Set(const baldr::GraphId& edgeid, const EdgeSet set, const uint32_t index, graph_tile_ptr tile) {
    auto p = edgestatus_.find(edgeid.tile_value());
>>>>>>> 0e2ec2f7
    if (p != edgestatus_.end()) {
      p->second[edgeid.id()] = {set, index};
    } else {
      // Tile is not in the map. Add an array of EdgeStatusInfo, sized to
      // the number of directed edges in the specified tile.
      auto inserted = edgestatus_.emplace(edgeid.tile_value() | SHIFT_path_id(path_id),
                                          new EdgeStatusInfo[tile->header()->directededgecount()]);
      inserted.first->second[edgeid.id()] = {set, index};
    }
  }

  /**
   * Update the status (set) of a directed edge given its GraphId.
   * This method assumes that the edge id has already been encountered.
   * @param  edgeid      GraphId of the directed edge to set.
   * @param  set         Label set for this directed edge.
   * @param  path_id     Identifies which path the edge status belongs to when tracking multiple paths
   *                     valid ids are from 0 to 127 (since we only have 7 bits free)
   */
  void Update(const baldr::GraphId& edgeid, const EdgeSet set, const uint8_t path_id = 0) {
    assert(path_id <= baldr::kMaxMultiPathId);
    const auto p = edgestatus_.find(edgeid.tile_value() | SHIFT_path_id(path_id));
    if (p != edgestatus_.end()) {
      p->second[edgeid.id()].set_ = static_cast<uint32_t>(set);
    } else {
      throw std::runtime_error("EdgeStatus Update on edge not previously set");
    }
  }

  /**
   * Get the status info of a directed edge given its GraphId.
   * @param   edgeid     GraphId of the directed edge.
   * @param  path_id     Identifies which path the edge status belongs to when tracking multiple paths
   *                     valid ids are from 0 to 127 (since we only have 7 bits free)
   * @return  Returns edge status info.
   */
  EdgeStatusInfo Get(const baldr::GraphId& edgeid, const uint8_t path_id = 0) const {
    assert(path_id <= baldr::kMaxMultiPathId);
    const auto p = edgestatus_.find(edgeid.tile_value() | SHIFT_path_id(path_id));
    return (p == edgestatus_.end()) ? EdgeStatusInfo() : p->second[edgeid.id()];
  }

  /**
   * Get a pointer to the edge status info of a directed edge. Since directed
   * edges are stored sequentially from a node this reduces the number of
   * lookups by edgeid.
   * @param   edgeid     GraphId of the directed edge.
   * @param   tile       Graph tile of the directed edge.
   * @param  path_id     Identifies which path the edge status belongs to when tracking multiple paths
   *                     valid ids are from 0 to 127 (since we only have 7 bits free)
   * @return  Returns a pointer to edge status info for this edge.
   */
<<<<<<< HEAD
  EdgeStatusInfo*
  GetPtr(const baldr::GraphId& edgeid, const baldr::GraphTile* tile, const uint8_t path_id = 0) {
    assert(path_id <= baldr::kMaxMultiPathId);
    const auto p = edgestatus_.find(edgeid.tile_value() | SHIFT_path_id(path_id));
=======
  EdgeStatusInfo* GetPtr(const baldr::GraphId& edgeid, const graph_tile_ptr& tile) {
    const auto p = edgestatus_.find(edgeid.tile_value());
>>>>>>> 0e2ec2f7
    if (p != edgestatus_.end()) {
      return &p->second[edgeid.id()];
    } else {
      // Tile is not in the map. Add an array of EdgeStatusInfo, sized to
      // the number of directed edges in the specified tile.
      auto inserted = edgestatus_.emplace(edgeid.tile_value() | SHIFT_path_id(path_id),
                                          new EdgeStatusInfo[tile->header()->directededgecount()]);
      return &(inserted.first->second)[edgeid.id()];
    }
  }

private:
  // Edge status - keys are the tile Ids (level and tile Id) and the
  // values are dynamically allocated arrays of EdgeStatusInfo (sized
  // based on the directed edge count within the tile).
  std::unordered_map<uint32_t, EdgeStatusInfo*> edgestatus_;
};

} // namespace thor
} // namespace valhalla<|MERGE_RESOLUTION|>--- conflicted
+++ resolved
@@ -79,19 +79,13 @@
    * @param  path_id     Identifies which path the edge status belongs to when tracking multiple paths
    *                     valid ids are from 0 to 127 (since we only have 7 bits free)
    */
-<<<<<<< HEAD
   void Set(const baldr::GraphId& edgeid,
            const EdgeSet set,
            const uint32_t index,
-           const baldr::GraphTile* tile,
+           const graph_tile_ptr& tile,
            const uint8_t path_id = 0) {
     assert(path_id <= baldr::kMaxMultiPathId);
     auto p = edgestatus_.find(edgeid.tile_value() | SHIFT_path_id(path_id));
-=======
-  void
-  Set(const baldr::GraphId& edgeid, const EdgeSet set, const uint32_t index, graph_tile_ptr tile) {
-    auto p = edgestatus_.find(edgeid.tile_value());
->>>>>>> 0e2ec2f7
     if (p != edgestatus_.end()) {
       p->second[edgeid.id()] = {set, index};
     } else {
@@ -144,15 +138,10 @@
    *                     valid ids are from 0 to 127 (since we only have 7 bits free)
    * @return  Returns a pointer to edge status info for this edge.
    */
-<<<<<<< HEAD
   EdgeStatusInfo*
-  GetPtr(const baldr::GraphId& edgeid, const baldr::GraphTile* tile, const uint8_t path_id = 0) {
+  GetPtr(const baldr::GraphId& edgeid, const graph_tile_ptr& tile, const uint8_t path_id = 0) {
     assert(path_id <= baldr::kMaxMultiPathId);
     const auto p = edgestatus_.find(edgeid.tile_value() | SHIFT_path_id(path_id));
-=======
-  EdgeStatusInfo* GetPtr(const baldr::GraphId& edgeid, const graph_tile_ptr& tile) {
-    const auto p = edgestatus_.find(edgeid.tile_value());
->>>>>>> 0e2ec2f7
     if (p != edgestatus_.end()) {
       return &p->second[edgeid.id()];
     } else {
