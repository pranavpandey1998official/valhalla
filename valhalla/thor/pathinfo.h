--- conflicted
+++ resolved
@@ -18,30 +18,20 @@
                           // of the edge
   uint32_t trip_id;       // Trip Id (0 if not a transit edge).
   baldr::GraphId edgeid;  // Directed edge Id
-<<<<<<< HEAD
-  uint8_t restriction_index; // Record which restriction
-  sif::Cost transition_cost; // Turn cost at the beginning of the edge
-
-=======
-  int restriction_index;  // Record which restrictionn
+  uint8_t restriction_index;    // Record which restriction
   sif::Cost transition_cost;    // Turn cost at the beginning of the edge
   bool start_node_is_recovered; // Indicates if the start node of the edge is an inner node
                                 // of a shortcut that was recovered. Pay attention this flag
                                 // is 'false' for the first and the last shortcut nodes.
->>>>>>> beaa4faf
+
   // TODO: drop this superfluous constructor
   PathInfo(const sif::TravelMode m,
            const sif::Cost c,
            const baldr::GraphId& edge,
            const uint32_t tripid,
-<<<<<<< HEAD
            const uint8_t restriction_idx = baldr::kInvalidRestriction,
-           const sif::Cost tc = {})
-=======
-           const int restriction_idx,
            const sif::Cost tc = {},
            bool start_node_is_recovered = false)
->>>>>>> beaa4faf
       : mode(m), elapsed_cost(c), trip_id(tripid), edgeid(edge), restriction_index(restriction_idx),
         transition_cost(tc), start_node_is_recovered(start_node_is_recovered) {
   }
