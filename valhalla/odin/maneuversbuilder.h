#ifndef VALHALLA_ODIN_MANEUVERSBUILDER_H_
#define VALHALLA_ODIN_MANEUVERSBUILDER_H_

#include <cstdint>
#include <list>

#include <valhalla/odin/enhancedtrippath.h>
#include <valhalla/odin/maneuver.h>
#include <valhalla/proto/options.pb.h>
#include <valhalla/proto/trip.pb.h>

namespace valhalla {
namespace odin {

/**
 * Builds the maneuver list based on the specified directions options and
 * enhanced trip path.
 */
class ManeuversBuilder {
public:
  /**
   * Constructor that assigns the specified directions options and trip path.
   *
   * @param options The directions options such as: units and
   *                           language.
   * @param trip_path The trip path - list of nodes, edges, attributes and shape.
   */
  ManeuversBuilder(const Options& options, EnhancedTripLeg* trip_path);

  std::list<Maneuver> Build();

protected:
  std::list<Maneuver> Produce();

  void Combine(std::list<Maneuver>& maneuvers);

  std::list<Maneuver>::iterator
  CollapseTransitConnectionStartManeuver(std::list<Maneuver>& maneuvers,
                                         std::list<Maneuver>::iterator curr_man,
                                         std::list<Maneuver>::iterator next_man);

  std::list<Maneuver>::iterator
  CollapseTransitConnectionDestinationManeuver(std::list<Maneuver>& maneuvers,
                                               std::list<Maneuver>::iterator curr_man,
                                               std::list<Maneuver>::iterator next_man);

<<<<<<< HEAD
  std::list<Maneuver>::iterator CombineNonInternalManeuver(std::list<Maneuver>& maneuvers,
                                                           std::list<Maneuver>::iterator prev_man,
                                                           std::list<Maneuver>::iterator curr_man,
                                                           std::list<Maneuver>::iterator next_man,
                                                           bool start_man);
=======
  bool PossibleUnspecifiedInternalManeuver(std::list<Maneuver>::iterator prev_man,
                                           std::list<Maneuver>::iterator curr_man,
                                           std::list<Maneuver>::iterator next_man);

  std::list<Maneuver>::iterator
  CombineUnspecifiedInternalManeuver(std::list<Maneuver>& maneuvers,
                                     std::list<Maneuver>::iterator prev_man,
                                     std::list<Maneuver>::iterator curr_man,
                                     std::list<Maneuver>::iterator next_man,
                                     const DirectionsLeg_Maneuver_Type& maneuver_type);
>>>>>>> 6bd29e16

  std::list<Maneuver>::iterator CombineInternalManeuver(std::list<Maneuver>& maneuvers,
                                                        std::list<Maneuver>::iterator prev_man,
                                                        std::list<Maneuver>::iterator curr_man,
                                                        std::list<Maneuver>::iterator next_man,
                                                        bool start_man);

  std::list<Maneuver>::iterator CombineTurnChannelManeuver(std::list<Maneuver>& maneuvers,
                                                           std::list<Maneuver>::iterator prev_man,
                                                           std::list<Maneuver>::iterator curr_man,
                                                           std::list<Maneuver>::iterator next_man,
                                                           bool start_man);

  std::list<Maneuver>::iterator CombineManeuvers(std::list<Maneuver>& maneuvers,
                                                 std::list<Maneuver>::iterator curr_man,
                                                 std::list<Maneuver>::iterator next_man);

  void CountAndSortSigns(std::list<Maneuver>& maneuvers);

  void ConfirmManeuverTypeAssignment(std::list<Maneuver>& maneuvers);

  void CreateDestinationManeuver(Maneuver& maneuver);

  void CreateStartManeuver(Maneuver& maneuver);

  void InitializeManeuver(Maneuver& maneuver, int node_index);

  void UpdateManeuver(Maneuver& maneuver, int node_index);

  void FinalizeManeuver(Maneuver& maneuver, int node_index);

  void SetManeuverType(Maneuver& maneuver, bool none_type_allowed = true);

  void SetSimpleDirectionalManeuverType(Maneuver& maneuver,
                                        EnhancedTripLeg_Edge* prev_edge,
                                        EnhancedTripLeg_Edge* curr_edge);

  DirectionsLeg_Maneuver_CardinalDirection DetermineCardinalDirection(uint32_t heading);

  bool CanManeuverIncludePrevEdge(Maneuver& maneuver, int node_index);

  bool IncludeUnnamedPrevEdge(int node_index,
                              EnhancedTripLeg_Edge* prev_edge,
                              EnhancedTripLeg_Edge* curr_edge) const;

  Maneuver::RelativeDirection
  DetermineMergeToRelativeDirection(EnhancedTripLeg_Node* node,
                                    EnhancedTripLeg_Edge* prev_edge) const;

  bool IsMergeManeuverType(Maneuver& maneuver,
                           EnhancedTripLeg_Edge* prev_edge,
                           EnhancedTripLeg_Edge* curr_edge) const;

  bool IsFork(int node_index, EnhancedTripLeg_Edge* prev_edge, EnhancedTripLeg_Edge* curr_edge) const;

  bool IsPedestrianFork(int node_index,
                        EnhancedTripLeg_Edge* prev_edge,
                        EnhancedTripLeg_Edge* curr_edge) const;

  bool IsTee(int node_index, EnhancedTripLeg_Edge* prev_edge, EnhancedTripLeg_Edge* curr_edge) const;

  bool IsLeftPencilPointUturn(int node_index,
                              EnhancedTripLeg_Edge* prev_edge,
                              EnhancedTripLeg_Edge* curr_edge) const;

  bool IsRightPencilPointUturn(int node_index,
                               EnhancedTripLeg_Edge* prev_edge,
                               EnhancedTripLeg_Edge* curr_edge) const;

  bool IsIntersectingForwardEdge(int node_index,
                                 EnhancedTripLeg_Edge* prev_edge,
                                 EnhancedTripLeg_Edge* curr_edge) const;

  void DetermineRelativeDirection(Maneuver& maneuver);

  static Maneuver::RelativeDirection DetermineRelativeDirection(uint32_t turn_degree);

  bool UsableInternalIntersectionName(Maneuver& maneuver, int node_index) const;

  void UpdateInternalTurnCount(Maneuver& maneuver, int node_index) const;

  /**
   * Returns the speed based on the specified travel mode.
   *
   * @param travel_mode The current specified travel mode.
   * @param edge_speed The speed of the current edge - used for driving mode.
   *
   * @return the speed based on the specified travel mode.
   */
  float GetSpeed(TripLeg_TravelMode travel_mode, float edge_speed) const;

  /**
   * Returns true if the current turn channel maneuver is able to be combined
   * with the next maneuver, false otherwise.
   *
   * @param curr_man Current maneuver
   * @param next_man Next maneuver
   *
   * @return true if the current turn channel maneuver is able to be combined
   * with the next maneuver, false otherwise.
   */
  bool IsTurnChannelManeuverCombinable(std::list<Maneuver>::iterator prev_man,
                                       std::list<Maneuver>::iterator curr_man,
                                       std::list<Maneuver>::iterator next_man,
                                       bool start_man) const;

  /**
   * Returns true if the current and next ramp maneuvers are able to be combined,
   * false otherwise.
   *
   * @param curr_man Current maneuver
   * @param next_man Next maneuver
   *
   * @return true if the current and next ramp maneuvers are able to be combined,
   * false otherwise.
   */
  bool AreRampManeuversCombinable(std::list<Maneuver>::iterator curr_man,
                                  std::list<Maneuver>::iterator next_man) const;

  /**
   * Returns true if the next maneuver is obvious and can be combined with the current maneuver,
   * false otherwise.
   *
   * @param maneuvers The list of maneuvers to process
   * @param curr_man Current maneuver
   * @param next_man Next maneuver
   *
   * @return true if the next maneuver is obvious and can be combined with the current maneuver,
   * false otherwise.
   */
  bool IsNextManeuverObvious(const std::list<Maneuver>& maneuvers,
                             std::list<Maneuver>::const_iterator curr_man,
                             std::list<Maneuver>::const_iterator next_man) const;

  /**
   * Returns true if roundabouts are processable based on the specified travel mode.
   *
   * @param travel_mode The current specified travel mode.
   *
   * @return true if roundabouts are processable based on the specified travel mode.
   */
  bool AreRoundaboutsProcessable(const TripLeg_TravelMode travel_mode) const;

  /**
   * Review each roundabout and if appropriate - set the roundabout name and roundabout exit name.
   * The roundabout name shall be a non-route number street name that does not exist on the incoming
   * and outgoing steps.
   *
   * @param maneuvers The list of maneuvers to process.
   */
  void ProcessRoundabouts(std::list<Maneuver>& maneuvers);

  /**
   * Iterate through the maneuvers and set the 'to stay on' attribute as needed.
   *
   * @param maneuvers The list of maneuvers to process.
   */
  void SetToStayOnAttribute(std::list<Maneuver>& maneuvers);

  /**
   * Enhance a signless interchange maneuver by adding the subsequent street name
   * as a branch name.
   *
   * @param maneuvers The list of maneuvers to process.
   */
  void EnhanceSignlessInterchnages(std::list<Maneuver>& maneuvers);

  /**
   * Returns the expected turn lane direction based on the specified maneuver and the available turn
   * lanes at the intersection.
   *
   * @param maneuver The maneuver at the intersection.
   */
  uint16_t GetExpectedTurnLaneDirection(std::unique_ptr<EnhancedTripLeg_Edge>& turn_lane_edge,
                                        const Maneuver& maneuver) const;

  /**
   * Process the turn lanes at the maneuver point as well as within the maneuver.
   * Activate the turn lane that matches the path traversal.
   *
   * @param maneuvers The list of maneuvers to process.
   */
  void ProcessTurnLanes(std::list<Maneuver>& maneuvers);

  /**
   * Process the guidance views at the maneuver point.
   * Match the base to the overlay to form the "<prefix>_<base_suffix>_<overlay_suffix>".
   *
   * @param maneuvers The list of maneuvers to process.
   */
  void ProcessGuidanceViews(std::list<Maneuver>& maneuvers);

  /**
   * Match the guidance view junctions for the specified base prefix and suffix.
   *
   * @param maneuver The maneuver to process.
   * @param base_prefix The base prefix to match.
   * @param base_suffix The base suffix to use with the composite image id.
   */
  void MatchGuidanceViewJunctions(Maneuver& maneuver,
                                  const std::string& base_prefix,
                                  const std::string& base_suffix);

  /**
   * Process the guidance view signboards.
   *
   * @param maneuver The maneuver to process.
   */
  void ProcessGuidanceViewSignboards(Maneuver& maneuver);

  /**
   * Returns true if the specified maneuver is a ramp and leads to a highway.
   *
   * @return true if the specified maneuver is a ramp and leads to a highway.
   */
  bool RampLeadsToHighway(Maneuver& maneuver) const;

  /**
   * Mark maneuvers that have traversable outbound intersecting edges.
   *
   * @param maneuvers The list of maneuvers to process.
   */
  void SetTraversableOutboundIntersectingEdgeFlags(std::list<Maneuver>& maneuvers);

  /**
   * Update the transition point for internal intersection turns.
   *
   * @param maneuvers The list of maneuvers to process.
   */
  void UpdateManeuverPlacementForInternalIntersectionTurns(std::list<Maneuver>& maneuvers);

  /**
   * Update the transition point for internal intersection turns.
   *
   * @param prev_maneuver The previous maneuver that will add the straight internal edge.
   * @param maneuver The turn maneuver that will remove the internal edge.
   * @param new_node_index The new node index for the transition point.
   * @param prev_edge The previous edge that may have turn lane info.
   * @param edge The straight internal edge that will move to the previous maneuver.
   */
  void MoveInternalEdgeToPreviousManeuver(Maneuver& prev_maneuver,
                                          Maneuver& maneuver,
                                          uint32_t new_node_index,
                                          EnhancedTripLeg_Edge* prev_edge,
                                          EnhancedTripLeg_Edge* edge);

  const Options& options_;
  EnhancedTripLeg* trip_path_;
};

} // namespace odin
} // namespace valhalla

#endif // VALHALLA_ODIN_MANEUVERSBUILDER_H_<|MERGE_RESOLUTION|>--- conflicted
+++ resolved
@@ -44,13 +44,6 @@
                                                std::list<Maneuver>::iterator curr_man,
                                                std::list<Maneuver>::iterator next_man);
 
-<<<<<<< HEAD
-  std::list<Maneuver>::iterator CombineNonInternalManeuver(std::list<Maneuver>& maneuvers,
-                                                           std::list<Maneuver>::iterator prev_man,
-                                                           std::list<Maneuver>::iterator curr_man,
-                                                           std::list<Maneuver>::iterator next_man,
-                                                           bool start_man);
-=======
   bool PossibleUnspecifiedInternalManeuver(std::list<Maneuver>::iterator prev_man,
                                            std::list<Maneuver>::iterator curr_man,
                                            std::list<Maneuver>::iterator next_man);
@@ -61,7 +54,6 @@
                                      std::list<Maneuver>::iterator curr_man,
                                      std::list<Maneuver>::iterator next_man,
                                      const DirectionsLeg_Maneuver_Type& maneuver_type);
->>>>>>> 6bd29e16
 
   std::list<Maneuver>::iterator CombineInternalManeuver(std::list<Maneuver>& maneuvers,
                                                         std::list<Maneuver>::iterator prev_man,
